import js from '@eslint/js';
import globals from 'globals';
import reactHooks from 'eslint-plugin-react-hooks';
import reactRefresh from 'eslint-plugin-react-refresh';
import tseslint from 'typescript-eslint';

export default tseslint.config(
  { ignores: ['dist'] },
  {
    extends: [js.configs.recommended, ...tseslint.configs.recommended],
    files: ['**/*.{ts,tsx}'],
    languageOptions: {
      ecmaVersion: 2020,
      globals: globals.browser,
    },
    plugins: {
      'react-hooks': reactHooks,
      'react-refresh': reactRefresh,
    },
    rules: {
      ...reactHooks.configs.recommended.rules,
      'react-refresh/only-export-components': [
        'warn',
        { allowConstantExport: true },
      ],
      'quotes': ['error', 'single'],
<<<<<<< HEAD
      '@typescript-eslint/no-explicit-any': 'off',
      '@typescript-eslint/no-unused-vars': 'off',
=======
>>>>>>> fb4b10dc
    },
  }
);<|MERGE_RESOLUTION|>--- conflicted
+++ resolved
@@ -24,11 +24,8 @@
         { allowConstantExport: true },
       ],
       'quotes': ['error', 'single'],
-<<<<<<< HEAD
       '@typescript-eslint/no-explicit-any': 'off',
-      '@typescript-eslint/no-unused-vars': 'off',
-=======
->>>>>>> fb4b10dc
+      '@typescript-eslint/no-unused-vars': 'off'
     },
   }
 );