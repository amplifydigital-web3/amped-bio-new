import {
  MessageCircle,
  Instagram,
  Facebook,
  Github,
  Youtube,
  Linkedin,
  Mail,
  Link,
  FileText,
  Book,
  Camera,
  Store,
  Video,
  Heart,
  DollarSign,
  Music,
  Newspaper,
  Gamepad2,
  Share2,
  type LucideIcon
} from 'lucide-react';
import { FaXTwitter } from 'react-icons/fa6';
import { type IconType } from 'react-icons/lib';

export type PlatformId = 
<<<<<<< HEAD
   | 'twitter' | 'telegram' | 'discord' | 'instagram' | 'lens' | 'facebook' | 'tiktok' | 'element'
   | 'github' | 'linkedin' | 'medium' | 'mirror'
   | 'warpcast' | 'zora' | 'opensea'
   | 'youtube' | 'patreon' | 'onlyfans'
   | 'appstore' | 'playstore'
   | 'email' | 'document'
   | 'custom';
=======
  | 'twitter' | 'telegram' | 'discord' | 'instagram' | 'lens' | 'facebook' | 'tiktok' | 'element'
  | 'github' | 'linkedin' | 'medium' | 'mirror'
  | 'warpcast' | 'zora' | 'opensea'
  | 'youtube' | 'patreon' | 'onlyfans'
  | 'appstore' | 'playstore'
  | 'email' | 'document'
  | 'custom';
>>>>>>> 8e4517c0

interface Platform {
  id: PlatformId;
  name: string;
  icon: IconType | LucideIcon;
  color: string;
  url?: string;
}

export const platforms: Platform[] = [
  // Social Media
  { id: 'twitter', name: 'X', icon: FaXTwitter, color: '#000000', url: 'https://x.com/{{username}}' },
  { id: 'telegram', name: 'Telegram', icon: MessageCircle, color: '#26A5E4', url: 'https://t.me/{{username}}' },
  { id: 'discord', name: 'Discord', icon: Gamepad2, color: '#5865F2', url: 'https://discord.gg/{{username}}' },
  { id: 'instagram', name: 'Instagram', icon: Instagram, color: '#E4405F', url: 'https://instagram.com/{{username}}' },
  { id: 'lens', name: 'Lens Protocol', icon: Camera, color: '#00501E', url: 'https://lenster.xyz/u/{{username}}' },
  { id: 'facebook', name: 'Facebook', icon: Facebook, color: '#1877F2', url: 'https://facebook.com/{{username}}' },
  { id: 'tiktok', name: 'TikTok', icon: Video, color: '#000000', url: 'https://tiktok.com/@{{username}}' },
  { id: 'element', name: 'Element', icon: MessageCircle, color: '#0DBD8B', url: 'https://app.element.io/#/user/{{username}}' },

  // Professional
  { id: 'github', name: 'GitHub', icon: Github, color: '#181717', url: 'https://github.com/{{username}}' },
  { id: 'linkedin', name: 'LinkedIn', icon: Linkedin, color: '#0A66C2', url: 'https://linkedin.com/in/{{username}}' },
  { id: 'medium', name: 'Medium', icon: Newspaper, color: '#000000', url: 'https://medium.com/@{{username}}' },
  { id: 'mirror', name: 'Mirror', icon: Book, color: '#007AFF', url: 'https://mirror.xyz/{{username}}' },

  // Web3
  { id: 'warpcast', name: 'Warp Cast', icon: Share2, color: '#6A45EC', url: 'https://warpcast.com/{{username}}' },
  { id: 'zora', name: 'Zora', icon: Store, color: '#000000', url: 'https://zora.co/{{username}}' },
  { id: 'opensea', name: 'OpenSea', icon: Store, color: '#2081E2', url: 'https://opensea.io/{{username}}' },

  // Content
  { id: 'youtube', name: 'YouTube', icon: Youtube, color: '#FF0000', url: 'https://youtube.com/@{{username}}' },
  { id: 'patreon', name: 'Patreon', icon: Heart, color: '#FF424D', url: 'https://patreon.com/{{username}}' },
  { id: 'onlyfans', name: 'OnlyFans', icon: Heart, color: '#00AFF0', url: 'https://onlyfans.com/{{username}}' },

  // Apps
  { id: 'appstore', name: 'App Store', icon: Store, color: '#0D96F6', url: 'https://apps.apple.com/developer/{{username}}/id' },
  { id: 'playstore', name: 'Play Store', icon: Store, color: '#48FF48', url: 'https://play.google.com/store/apps/developer?id={{username}}' },

  // Communication
  { id: 'email', name: 'Email', icon: Mail, color: '#EA4335', url: 'mailto:{{username}}' },
  { id: 'document', name: 'Document', icon: FileText, color: '#4285F4', url: '{{username}}' },

  // Generic
  { id: 'custom', name: 'Custom Link', icon: Link, color: '#000000' },
];

export function getPlatformIcon(platformId: PlatformId): LucideIcon {
  const icon = platforms.find((p) => p.id === platformId)?.icon;
  return typeof icon === 'function' ? (icon as LucideIcon) : Link;
}

export function getPlatformColor(platformId: PlatformId): string {
  return platforms.find((p) => p.id === platformId)?.color || '#000000';
}

/**
 * Generates a URL for a platform by replacing the {{username}} placeholder with the actual username
 * @param platformId The ID of the platform
 * @param username The username to insert into the URL template
 * @returns The generated URL with the username, or empty string if the platform doesn't have a URL template
 */
export function getPlatformUrl(platformId: string, username: string): string {
  const platform = platforms.find((p) => p.id === platformId);
  if (!platform?.url) return '';
  
  return platform.url.replace('{{username}}', username);
}<|MERGE_RESOLUTION|>--- conflicted
+++ resolved
@@ -24,15 +24,6 @@
 import { type IconType } from 'react-icons/lib';
 
 export type PlatformId = 
-<<<<<<< HEAD
-   | 'twitter' | 'telegram' | 'discord' | 'instagram' | 'lens' | 'facebook' | 'tiktok' | 'element'
-   | 'github' | 'linkedin' | 'medium' | 'mirror'
-   | 'warpcast' | 'zora' | 'opensea'
-   | 'youtube' | 'patreon' | 'onlyfans'
-   | 'appstore' | 'playstore'
-   | 'email' | 'document'
-   | 'custom';
-=======
   | 'twitter' | 'telegram' | 'discord' | 'instagram' | 'lens' | 'facebook' | 'tiktok' | 'element'
   | 'github' | 'linkedin' | 'medium' | 'mirror'
   | 'warpcast' | 'zora' | 'opensea'
@@ -40,7 +31,6 @@
   | 'appstore' | 'playstore'
   | 'email' | 'document'
   | 'custom';
->>>>>>> 8e4517c0
 
 interface Platform {
   id: PlatformId;
