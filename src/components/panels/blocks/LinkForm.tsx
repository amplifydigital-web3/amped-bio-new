import React, { useState, useEffect } from 'react';
import { Plus } from 'lucide-react';
import { Input } from '../../ui/Input';
import { PlatformSelect } from './PlatformSelect';
import type { LinkBlock } from '../../../types/editor';
<<<<<<< HEAD
import { getPlatformUrl } from '../../../utils/platforms';
=======
import { PlatformId } from '@/utils/platforms';
>>>>>>> 8e4517c0

interface LinkFormProps {
  onAdd: (block: LinkBlock) => void;
}

export function LinkForm({ onAdd }: LinkFormProps) {
  const [url, setUrl] = useState('');
<<<<<<< HEAD
  const [username, setUsername] = useState('');
  const [platform, setPlatform] = useState('');
=======
  const [platform, setPlatform] = useState<PlatformId | null>(null);
>>>>>>> 8e4517c0
  const [label, setLabel] = useState('');
  const [error, setError] = useState('');

  // Update URL when username or platform changes (for non-custom platforms)
  useEffect(() => {
    if (platform && platform !== 'custom' && username) {
      setUrl(getPlatformUrl(platform, username));
    }
  }, [platform, username]);

  const handleSubmit = (e: React.FormEvent) => {
    e.preventDefault();
    if (!url || !platform || !label) return;
    if (error) return;

    onAdd({
      id: 0,
      type: 'link',
      platform,
      url,
      label,
    });

    setUrl('');
<<<<<<< HEAD
    setUsername('');
    setPlatform('');
=======
    setPlatform(null);
>>>>>>> 8e4517c0
    setLabel('');
    setError('');
  };

  const handlePlatformChange = (value: string) => {
    setPlatform(value);
    // Reset fields when changing platforms
    setUsername('');
    setError('');
    if (value === 'custom') {
      setUrl('');
    }
  };

  const isValidUsername = (value: string): boolean => {
    // Allow alphanumeric characters, hyphens, underscores, periods
    const validUsernamePattern = /^[a-zA-Z0-9._-]*$/;
    return validUsernamePattern.test(value);
  };

  const handleUsernameChange = (e: React.ChangeEvent<HTMLInputElement>) => {
    const value = e.target.value;
    
    if (platform === 'email') {
      // Email validation is handled by the input type="email"
      setUsername(value);
      setError('');
    } else if (platform === 'document') {
      // Full URL - allow the input
      setUsername(value);
      setError('');
    } else if (!value || isValidUsername(value)) {
      setUsername(value);
      setError('');
    } else {
      setError('Username can only contain letters, numbers, dots, hyphens, and underscores');
    }
  };

  return (
    <form onSubmit={handleSubmit} className="space-y-4">
      <PlatformSelect
        value={platform}
        onChange={handlePlatformChange}
      />

      {platform === 'custom' ? (
        <Input
          label="URL"
          type="url"
          value={url}
          onChange={(e) => setUrl(e.target.value)}
          placeholder="https://"
          required
        />
      ) : platform === 'email' ? (
        <Input
          label="Email Address"
          type="email"
          value={username}
          onChange={handleUsernameChange}
          placeholder="your@email.com"
          required
        />
      ) : platform ? (
        <div>
          <label className="block text-sm font-medium mb-1">
            {platform === 'document' ? 'Document URL' : 'Username'}
          </label>
          <div className={`flex items-center border rounded-md overflow-hidden ${error ? 'border-red-500' : ''}`}>
            {platform !== 'document' && (
              <span className="bg-gray-100 px-3 py-2 text-gray-500 text-sm border-r">
                {getPlatformUrl(platform, '').replace('{{username}}', '')}
              </span>
            )}
            <input
              type="text"
              value={username}
              onChange={handleUsernameChange}
              className={`flex-grow px-3 py-2 focus:outline-none ${error ? 'bg-red-50' : ''}`}
              placeholder={platform === 'document' ? 'https://example.com/doc' : 'username'}
              required
            />
          </div>
          {error && <p className="text-red-500 text-xs mt-1">{error}</p>}
        </div>
      ) : null}

      <Input
        label="Label"
        value={label}
        onChange={(e) => setLabel(e.target.value)}
        placeholder="Display text for your link"
        required
      />

      <button
        type="submit"
        disabled={!!error}
        className={`w-full flex items-center justify-center px-4 py-2 text-white rounded-md ${error ? 'bg-blue-400 cursor-not-allowed' : 'bg-blue-600 hover:bg-blue-700'}`}
      >
        <Plus className="w-4 h-4 mr-2" />
        Add Link
      </button>
    </form>
  );
}<|MERGE_RESOLUTION|>--- conflicted
+++ resolved
@@ -3,11 +3,7 @@
 import { Input } from '../../ui/Input';
 import { PlatformSelect } from './PlatformSelect';
 import type { LinkBlock } from '../../../types/editor';
-<<<<<<< HEAD
-import { getPlatformUrl } from '../../../utils/platforms';
-=======
-import { PlatformId } from '@/utils/platforms';
->>>>>>> 8e4517c0
+import { PlatformId, getPlatformUrl } from '@/utils/platforms';
 
 interface LinkFormProps {
   onAdd: (block: LinkBlock) => void;
@@ -15,12 +11,8 @@
 
 export function LinkForm({ onAdd }: LinkFormProps) {
   const [url, setUrl] = useState('');
-<<<<<<< HEAD
   const [username, setUsername] = useState('');
-  const [platform, setPlatform] = useState('');
-=======
   const [platform, setPlatform] = useState<PlatformId | null>(null);
->>>>>>> 8e4517c0
   const [label, setLabel] = useState('');
   const [error, setError] = useState('');
 
@@ -45,17 +37,13 @@
     });
 
     setUrl('');
-<<<<<<< HEAD
     setUsername('');
-    setPlatform('');
-=======
     setPlatform(null);
->>>>>>> 8e4517c0
     setLabel('');
     setError('');
   };
 
-  const handlePlatformChange = (value: string) => {
+  const handlePlatformChange = (value: PlatformId) => {
     setPlatform(value);
     // Reset fields when changing platforms
     setUsername('');
