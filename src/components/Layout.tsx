import { Link } from 'react-router-dom';
import { Sidebar } from './Sidebar';
import { Preview } from './Preview';
import { UserMenu } from './auth/UserMenu';
import SaveButton from './panels/SaveButton.tsx';
import { useEditorStore } from '../store/editorStore';
import { ProfilePanel } from './panels/profile/ProfilePanel';
import { AppearancePanel } from './panels/appearance/AppearancePanel';
import { EffectsPanel } from './panels/effects/EffectsPanel';
import { BlocksPanel } from './panels/blocks/BlocksPanel';
import { Eye } from 'lucide-react';
import RewardPanel from './panels/reward/RewardPanel.tsx';

export function Layout() {
  const activePanel = useEditorStore((state) => state.activePanel);

  return (
    <div className="flex h-screen bg-gray-50">
      <div className="flex flex-col md:flex-row w-full">
        <Sidebar />
        <main className="flex-1 flex flex-col overflow-hidden">
          <header className="h-16 border-b bg-white px-6 flex items-center justify-end shrink-0">
            <SaveButton />
            <UserMenu />
          </header>
          <div className="flex-1 flex flex-col md:flex-row min-h-0">
            <div className={`w-full ${activePanel !== 'reward' ? 'md:w-[400px] border-b md:border-b-0 md:border-r' : ''} border-gray-200 bg-white overflow-y-auto`}>
              {activePanel === 'profile' && <ProfilePanel />}
              {activePanel === 'appearance' && <AppearancePanel />}
              {activePanel === 'effects' && <EffectsPanel />}
              {activePanel === 'blocks' && <BlocksPanel />}
              {activePanel === 'reward' && <RewardPanel />}
            </div>
<<<<<<< HEAD
            {
              activePanel !== 'reward' && <div className="flex-1 overflow-y-auto relative">
                <Preview isEditing={true} />
=======
            <div className="flex flex-col flex-1 overflow-y-auto relative">
              <Preview isEditing={true} />
>>>>>>> a7d89a95

                {/* View Button */}
                <Link
                  to="/"
                  className="absolute top-4 right-4 px-4 py-2 bg-black text-white rounded-full shadow-lg hover:bg-gray-800 transition-colors flex items-center space-x-2"
                >
                  <Eye className="w-4 h-4" />
                  <span className="text-sm font-medium">View Page</span>
                </Link>
              </div>
            }
          </div>
        </main>
      </div>
    </div>
  );
}<|MERGE_RESOLUTION|>--- conflicted
+++ resolved
@@ -31,14 +31,9 @@
               {activePanel === 'blocks' && <BlocksPanel />}
               {activePanel === 'reward' && <RewardPanel />}
             </div>
-<<<<<<< HEAD
             {
-              activePanel !== 'reward' && <div className="flex-1 overflow-y-auto relative">
+              activePanel !== 'reward' && <div className="flex flex-col  overflow-y-auto relative">
                 <Preview isEditing={true} />
-=======
-            <div className="flex flex-col flex-1 overflow-y-auto relative">
-              <Preview isEditing={true} />
->>>>>>> a7d89a95
 
                 {/* View Button */}
                 <Link
