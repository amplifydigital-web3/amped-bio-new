import { useState } from 'react';
import { LogOut, User } from 'lucide-react';
import { useAuthStore } from '../../store/authStore';
import { useEditorStore } from '../../store/editorStore';
import { AuthModal } from './AuthModal';
import toast from 'react-hot-toast';
import Web3ConnectButton from '../connect/components/components/Connect';

export function UserMenu() {
  const [showAuthModal, setShowAuthModal] = useState(false);
  const { user, signOut } = useAuthStore();
  const { setUser, setDefault } = useEditorStore();

  const handleSignIn = (user) => {
    setShowAuthModal(false);
    setUser(user);
  };

  const handleCancelAuth = () => {
    setShowAuthModal(false);
  };

  const handleSignOut = async () => {
    try {
      await signOut();
      setDefault();
      toast.success('Signed out successfully');
    } catch {
      toast.error('Failed to sign out');
    }
  };

  if (!user) {
    return (
      <>
        <button
          onClick={() => setShowAuthModal(true)}
          className="flex items-center space-x-2 px-4 py-2 bg-blue-600 text-white rounded-lg hover:bg-blue-700 transition-colors"
        >
          <User className="w-4 h-4" />
          <span>Sign In</span>
        </button>
        {showAuthModal && (
          <AuthModal onClose={(user) => handleSignIn(user)} onCancel={() => handleCancelAuth()} />
        )}
      </>
    );
  }

  return (
<<<<<<< HEAD
    <div className="relative flex items-center space-x-2">
      <Web3ConnectButton/>

      <div className="relative group">
        <button className="flex items-center space-x-2 px-4 py-2 bg-gray-100 rounded-lg hover:bg-gray-200 transition-colors">
          <User className="w-4 h-4" />
          <span>{user.email}</span>
        </button>

        <div className="absolute right-0 mt-1 w-40 bg-white rounded-lg shadow-lg opacity-0 scale-95 transform group-hover:opacity-100 group-hover:scale-100 transition-all duration-200 ease-out z-10">
          <button
            onClick={handleSignOut}
            className="w-full flex items-center px-4 py-2 text-red-600 hover:bg-red-50"
          >
            <LogOut className="w-4 h-4 mr-2" />
            <span>Sign Out</span>
          </button>
        </div>
      </div>
=======
    <div className="relative group flex gap-4">
      <button className="flex items-center space-x-2 px-4 py-2 bg-gray-100 rounded-lg hover:bg-gray-200 transition-colors">
        <User className="w-4 h-4" />
        <span>{user.email}</span>
      </button>


      <button
        onClick={handleSignOut}
        className="w-full px-4 py-2 text-left text-red-600 hover:bg-red-50 flex items-center space-x-2 rounded-lg"
      >
        <LogOut className="w-4 h-4" />
        <span>Sign Out</span>
      </button>
>>>>>>> d9c84fc2
    </div>

  );
}<|MERGE_RESOLUTION|>--- conflicted
+++ resolved
@@ -1,90 +1,63 @@
-import { useState } from 'react';
-import { LogOut, User } from 'lucide-react';
-import { useAuthStore } from '../../store/authStore';
-import { useEditorStore } from '../../store/editorStore';
-import { AuthModal } from './AuthModal';
-import toast from 'react-hot-toast';
-import Web3ConnectButton from '../connect/components/components/Connect';
+'use client'
+
+import { useState } from 'react'
+import { LogOut, User, Wallet } from 'lucide-react'
+import { useAuthStore } from '../../store/authStore'
+import { useEditorStore } from '../../store/editorStore'
+import { AuthModal } from './AuthModal'
+import toast from 'react-hot-toast'
+import Web3ConnectButton from '../connect/components/components/Connect'
+import { Button } from '@/components/ui/Button'
+import { DropdownMenu, DropdownMenuContent, DropdownMenuItem, DropdownMenuTrigger } from '@/components/ui/dropdown-menu'
 
 export function UserMenu() {
-  const [showAuthModal, setShowAuthModal] = useState(false);
-  const { user, signOut } = useAuthStore();
-  const { setUser, setDefault } = useEditorStore();
+  const [showAuthModal, setShowAuthModal] = useState(false)
+  const { user, signOut } = useAuthStore()
+  const { setUser, setDefault } = useEditorStore()
 
   const handleSignIn = (user) => {
-    setShowAuthModal(false);
-    setUser(user);
-  };
+    setShowAuthModal(false)
+    setUser(user)
+  }
 
   const handleCancelAuth = () => {
-    setShowAuthModal(false);
-  };
+    setShowAuthModal(false)
+  }
 
   const handleSignOut = async () => {
     try {
-      await signOut();
-      setDefault();
-      toast.success('Signed out successfully');
+      await signOut()
+      setDefault()
+      toast.success('Signed out successfully')
     } catch {
-      toast.error('Failed to sign out');
+      toast.error('Failed to sign out')
     }
-  };
+  }
 
   if (!user) {
     return (
       <>
-        <button
-          onClick={() => setShowAuthModal(true)}
-          className="flex items-center space-x-2 px-4 py-2 bg-blue-600 text-white rounded-lg hover:bg-blue-700 transition-colors"
-        >
+        <Button onClick={() => setShowAuthModal(true)} className="flex items-center space-x-2">
           <User className="w-4 h-4" />
           <span>Sign In</span>
-        </button>
-        {showAuthModal && (
-          <AuthModal onClose={(user) => handleSignIn(user)} onCancel={() => handleCancelAuth()} />
-        )}
+        </Button>
+        {showAuthModal && <AuthModal onClose={(user) => handleSignIn(user)} onCancel={() => handleCancelAuth()} />}
       </>
-    );
+    )
   }
 
   return (
-<<<<<<< HEAD
-    <div className="relative flex items-center space-x-2">
-      <Web3ConnectButton/>
-
-      <div className="relative group">
-        <button className="flex items-center space-x-2 px-4 py-2 bg-gray-100 rounded-lg hover:bg-gray-200 transition-colors">
-          <User className="w-4 h-4" />
-          <span>{user.email}</span>
-        </button>
-
-        <div className="absolute right-0 mt-1 w-40 bg-white rounded-lg shadow-lg opacity-0 scale-95 transform group-hover:opacity-100 group-hover:scale-100 transition-all duration-200 ease-out z-10">
-          <button
-            onClick={handleSignOut}
-            className="w-full flex items-center px-4 py-2 text-red-600 hover:bg-red-50"
-          >
-            <LogOut className="w-4 h-4 mr-2" />
-            <span>Sign Out</span>
-          </button>
-        </div>
-      </div>
-=======
-    <div className="relative group flex gap-4">
-      <button className="flex items-center space-x-2 px-4 py-2 bg-gray-100 rounded-lg hover:bg-gray-200 transition-colors">
-        <User className="w-4 h-4" />
-        <span>{user.email}</span>
-      </button>
-
-
-      <button
-        onClick={handleSignOut}
-        className="w-full px-4 py-2 text-left text-red-600 hover:bg-red-50 flex items-center space-x-2 rounded-lg"
-      >
-        <LogOut className="w-4 h-4" />
-        <span>Sign Out</span>
-      </button>
->>>>>>> d9c84fc2
-    </div>
-
-  );
-}+    <DropdownMenu>
+      <DropdownMenuTrigger asChild>
+      <button className='flex items-center space-x-2 px-4 py-2 bg-gray-100 rounded-lg hover:bg-gray-200 transition-colors'>Open</button>
+      </DropdownMenuTrigger>
+      <DropdownMenuContent>
+        <DropdownMenuItem onClick={handleSignOut} className="text-red-600">
+          <LogOut className="w-4 h-4 mr-2" />
+          <span>Sign Out</span>
+        </DropdownMenuItem>
+        <Web3ConnectButton/>
+      </DropdownMenuContent>
+    </DropdownMenu>
+  )
+}
