--- conflicted
+++ resolved
@@ -151,11 +151,7 @@
       testUser.email = `test-integrated-${timestamp}-${randomStr}@example.com`;
       testUser.handle = `test-user-${timestamp}-${randomStr}`;
       testUser.password = "Password123@";
-<<<<<<< HEAD
-      cy.log(`Using test credentials - Email: ${testUser.email}, Handle: ${testUser.handle}`);
-=======
       cy.log(`Using test credentials - Email: ${testUser.email}, Onelink: ${testUser.handle}`);
->>>>>>> ce11c326
     });
 
     it("should handle successful registration and redirect to dashboard", () => {
