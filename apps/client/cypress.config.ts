--- conflicted
+++ resolved
@@ -9,11 +9,5 @@
     baseUrl: "http://localhost:5173",
     supportFile: false,
     specPattern: "cypress/e2e/**/*.{cy,spec}.{js,jsx,ts,tsx}",
-<<<<<<< HEAD
-    setupNodeEvents() {
-      // implement node event listeners here
-    },
-=======
->>>>>>> 9cb93bd2
   },
 });