import { Link, useParams, useLocation, useNavigate } from "react-router";
import { Preview } from "../components/Preview";
import { Settings } from "lucide-react";
import { useAuth } from "../contexts/AuthContext";
import { useEffect, useState } from "react";
import { formatHandle, normalizeHandle } from "@/utils/handle";
import { trpcClient } from "@/utils/trpc";
import type { UserProfile, Theme } from "@/types/editor";
import { TRPCClientError } from "@trpc/client";
import initialState from "@/store/defaults";
import { BlockType } from "@ampedbio/constants";
import { Skeleton } from "@/components/ui/skeleton";
import { AuthModal } from "@/components/auth/AuthModal";
import { AuthUser } from "@/types/auth";

// Default handle username to show when accessing root URL
const DEFAULT_ONELINK = "landingpage";

function ProfileSkeleton() {
  return (
    <div className="flex flex-col h-screen">
      {/* Background Layer - Fixed to viewport */}
      <div className="fixed inset-0 w-full h-full z-[1] bg-gray-100">
        <div className="absolute inset-0" />
      </div>

      {/* Content Layer */}
      <div className="min-h-full relative z-[2]">
        <div className="relative min-h-full py-8 px-4 transition-all duration-300 mx-auto z-10 max-w-[640px]">
          {/* Container */}
          <div className="w-full space-y-8 p-8 bg-white/80 backdrop-blur-sm rounded-2xl shadow-lg">
            {/* Profile Section */}
            <div className="flex flex-col items-center text-center space-y-6">
              <div className="relative">
                <Skeleton className="w-32 h-32 rounded-full object-cover ring-4 ring-white/50 shadow-xl" />
                <div className="absolute -inset-1 rounded-full" />
              </div>

              <div className="space-y-4">
                <Skeleton className="h-8 w-48 mx-auto rounded" />

                <div className="space-y-2">
                  <Skeleton className="h-4 w-64 mx-auto rounded" />
                  <Skeleton className="h-4 w-56 mx-auto rounded" />
                  <Skeleton className="h-4 w-60 mx-auto rounded" />
                </div>
              </div>
            </div>

            {/* Links & Blocks */}
            <div className="space-y-4">
              {Array.from({ length: 3 }).map((_, index) => (
                <div
                  key={index}
                  className="w-full px-4 py-3 flex items-center space-x-3 rounded-lg"
                >
                  <Skeleton className="w-5 h-5 flex-shrink-0 rounded-full" />
                  <Skeleton className="flex-1 h-5 rounded" />
                </div>
              ))}
            </div>

            {/* Powered by footer */}
            <div className="pt-4 text-center">
              <Skeleton className="h-4 w-40 mx-auto rounded" />
            </div>
          </div>
        </div>
      </div>
    </div>
  );
}

export function View() {
  const { handle = "" } = useParams();
  const { authUser } = useAuth();
  const [profile, setProfile] = useState<UserProfile | null>(null);
  const [blocks, setBlocks] = useState<BlockType[]>([]);
  const [theme, setTheme] = useState<Theme | null>(null);
  const [hasCreatorPool, setHasCreatorPool] = useState(false);
  const location = useLocation();
  const navigate = useNavigate();

  // Check if we're on the register route
  const isRegisterRoute = location.pathname === "/register";
  const isLoginRoute = location.pathname === "/login";

  const [loading, setLoading] = useState(isRegisterRoute || isLoginRoute ? false : true);

  // Use default handle when on root URL with no handle parameter
  const effectiveHandle =
    ["/", "/register", "/login"].includes(location.pathname) && (!handle || handle === "")
      ? DEFAULT_ONELINK
      : handle;

  // Normalize handle to handle @ symbols in URLs
  const normalizedHandle = normalizeHandle(effectiveHandle);

  // Determine if this is the initial/home page (no handle parameter in URL)
  const isInitialPage = !handle || handle === "";

  // Show auth modal when on register route and not logged in
  const [showAuthModal, setShowAuthModal] = useState(isRegisterRoute && !authUser);
  const [initialAuthForm, setInitialAuthForm] = useState<"login" | "register" | "reset">(
    isRegisterRoute ? "register" : "login"
  );

  // Effect to handle /register or /login route when auth state changes
  useEffect(() => {
    if ((isRegisterRoute || isLoginRoute) && !authUser) {
      setShowAuthModal(true);
      setInitialAuthForm(isRegisterRoute ? "register" : "login");
    } else if ((isRegisterRoute || isLoginRoute) && authUser) {
      // If already logged in, redirect to their edit page
<<<<<<< HEAD
      const formattedOnelink = formatOnelink(authUser.handle);
      navigate(`/${formattedOnelink}/edit`);
=======
      const formattedHandle = formatHandle(authUser.handle);
      navigate(`/${formattedHandle}/edit`);
>>>>>>> ce11c326
    }
  }, [isRegisterRoute, isLoginRoute, authUser, navigate]);

  // Redirect to URL with @ symbol if missing
  useEffect(() => {
    // Only redirect if:
    // 1. We have a handle
    // 2. Not on register path
    // 3. Not the landingpage on root URL
    // 4. The handle doesn't already start with @
    if (
      effectiveHandle &&
      !(isRegisterRoute || isLoginRoute) &&
      !(effectiveHandle === "landingpage" && location.pathname === "/") &&
      !effectiveHandle.startsWith("@")
    ) {
      // Navigate to the same route but with @ symbol
      navigate(`/@${effectiveHandle}${location.search}`, { replace: true });
    }
  }, [effectiveHandle, navigate, location.pathname, location.search, isRegisterRoute]);

  useEffect(() => {
    if (normalizedHandle) {
      const fetchData = async () => {
        setLoading(true);
        try {
<<<<<<< HEAD
          const onlinkData = await trpcClient.onelink.getHandle.query({
            handle: normalizedOnelink,
=======
          const onlinkData = await trpcClient.handle.getHandle.query({
            handle: normalizedHandle,
>>>>>>> ce11c326
          });

          if (onlinkData) {
            const { user, theme, blocks: blocks_raw, hasCreatorPool } = onlinkData;
            const { name, email, description, image } = user;
            const formattedHandle = formatHandle(normalizedHandle);

            setProfile({
              name,
<<<<<<< HEAD
              handle: normalizedOnelink,
              handleFormatted: formattedOnelink,
=======
              handle: normalizedHandle,
              handleFormatted: formattedHandle,
>>>>>>> ce11c326
              email,
              bio: description ?? "",
              photoUrl: image ?? "",
              photoCmp: "",
            });

            setTheme(theme as unknown as Theme);
            const sortedBlocks = blocks_raw.sort((a, b) => a.order - b.order);
            setBlocks(sortedBlocks as unknown as BlockType[]);
            setHasCreatorPool(hasCreatorPool);
          } else {
            // Only redirect if the current handle is not already the default
            if (normalizedHandle !== DEFAULT_ONELINK) {
              navigate("/");
            }
          }
        } catch (error) {
          console.error("Failed to fetch handle data:", error);

          // Check if this is a TRPCClientError with NOT_FOUND code for the DEFAULT_ONELINK
          if (
            error instanceof TRPCClientError &&
            error.data?.code === "NOT_FOUND" &&
            normalizedHandle === DEFAULT_ONELINK
          ) {
            // Use default data from initialState
            setProfile(initialState.profile);
            setTheme(initialState.theme);
            setBlocks(initialState.blocks);
          }
          // Only redirect on error if not the default handle
          else if (normalizedHandle !== DEFAULT_ONELINK) {
            navigate("/");
          }
        } finally {
          setLoading(false);
        }
      };

      fetchData();
    }
  }, [normalizedHandle, navigate]);

  // Handle auth modal close
  const handleSignIn = (user: AuthUser) => {
    setShowAuthModal(false);
    // Clean up the URL if we were on /register or /login
    if (isRegisterRoute || isLoginRoute) {
      navigate("/");
    }

    // If user registered/logged in, redirect to their edit page
    if (user && user.handle) {
<<<<<<< HEAD
      const formattedOnelink = formatOnelink(user.handle);
      navigate(`/${formattedOnelink}/edit`);
=======
      const formattedHandle = formatHandle(user.handle);
      navigate(`/${formattedHandle}/edit`);
>>>>>>> ce11c326
    }
  };

  // Handle auth modal cancel
  const handleCancelAuth = () => {
    setShowAuthModal(false);
    // Clean up the URL if we were on /register or /login
    if (isRegisterRoute || isLoginRoute) {
      navigate("/");
    }
  };

  if (loading || !profile) {
    return (
      <div className="min-h-screen">
        <ProfileSkeleton />
      </div>
    );
  }

  return (
    <div className="min-h-screen flex flex-col">
      <Preview
        isEditing={false}
<<<<<<< HEAD
        handle={normalizedOnelink}
=======
        handle={normalizedHandle}
>>>>>>> ce11c326
        profile={profile}
        blocks={blocks}
        theme={theme ?? initialState.theme}
      />

      <div className="fixed bottom-4 right-4 z-50 flex space-x-4">
        {/* View Creator Pool Button */}
        {hasCreatorPool && (
          <Link
            to={`/pools/${normalizedHandle}`}
            className="p-3 bg-blue-600 text-white rounded-full shadow-lg hover:bg-blue-700 transition-colors flex items-center space-x-2"
          >
            <span>View Creator Pool</span>
          </Link>
        )}

        {/* Edit Button */}
        {authUser && (isInitialPage || authUser.email === profile.email) && (
          <Link
<<<<<<< HEAD
            to={`/${formatOnelink(authUser.handle)}/edit`}
=======
            to={`/${formatHandle(authUser.handle)}/edit`}
>>>>>>> ce11c326
            className="p-3 bg-black text-white rounded-full shadow-lg hover:bg-gray-800 transition-colors flex items-center space-x-2"
          >
            <Settings className="w-5 h-5" />
            <span className="text-sm font-medium">Edit Page</span>
          </Link>
        )}
      </div>

      {/* Auth Modal */}
      {showAuthModal && (
        <AuthModal
          isOpen={showAuthModal}
          onClose={handleSignIn}
          onCancel={handleCancelAuth}
          initialForm={initialAuthForm}
        />
      )}
    </div>
  );
}<|MERGE_RESOLUTION|>--- conflicted
+++ resolved
@@ -112,13 +112,8 @@
       setInitialAuthForm(isRegisterRoute ? "register" : "login");
     } else if ((isRegisterRoute || isLoginRoute) && authUser) {
       // If already logged in, redirect to their edit page
-<<<<<<< HEAD
-      const formattedOnelink = formatOnelink(authUser.handle);
-      navigate(`/${formattedOnelink}/edit`);
-=======
       const formattedHandle = formatHandle(authUser.handle);
       navigate(`/${formattedHandle}/edit`);
->>>>>>> ce11c326
     }
   }, [isRegisterRoute, isLoginRoute, authUser, navigate]);
 
@@ -145,13 +140,8 @@
       const fetchData = async () => {
         setLoading(true);
         try {
-<<<<<<< HEAD
-          const onlinkData = await trpcClient.onelink.getHandle.query({
-            handle: normalizedOnelink,
-=======
           const onlinkData = await trpcClient.handle.getHandle.query({
             handle: normalizedHandle,
->>>>>>> ce11c326
           });
 
           if (onlinkData) {
@@ -161,13 +151,8 @@
 
             setProfile({
               name,
-<<<<<<< HEAD
-              handle: normalizedOnelink,
-              handleFormatted: formattedOnelink,
-=======
               handle: normalizedHandle,
               handleFormatted: formattedHandle,
->>>>>>> ce11c326
               email,
               bio: description ?? "",
               photoUrl: image ?? "",
@@ -221,13 +206,8 @@
 
     // If user registered/logged in, redirect to their edit page
     if (user && user.handle) {
-<<<<<<< HEAD
-      const formattedOnelink = formatOnelink(user.handle);
-      navigate(`/${formattedOnelink}/edit`);
-=======
       const formattedHandle = formatHandle(user.handle);
       navigate(`/${formattedHandle}/edit`);
->>>>>>> ce11c326
     }
   };
 
@@ -252,11 +232,7 @@
     <div className="min-h-screen flex flex-col">
       <Preview
         isEditing={false}
-<<<<<<< HEAD
-        handle={normalizedOnelink}
-=======
         handle={normalizedHandle}
->>>>>>> ce11c326
         profile={profile}
         blocks={blocks}
         theme={theme ?? initialState.theme}
@@ -276,11 +252,7 @@
         {/* Edit Button */}
         {authUser && (isInitialPage || authUser.email === profile.email) && (
           <Link
-<<<<<<< HEAD
-            to={`/${formatOnelink(authUser.handle)}/edit`}
-=======
             to={`/${formatHandle(authUser.handle)}/edit`}
->>>>>>> ce11c326
             className="p-3 bg-black text-white rounded-full shadow-lg hover:bg-gray-800 transition-colors flex items-center space-x-2"
           >
             <Settings className="w-5 h-5" />
