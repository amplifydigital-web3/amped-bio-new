--- conflicted
+++ resolved
@@ -51,56 +51,6 @@
           </ProtectedRoute>
         }
       />
-<<<<<<< HEAD
-      <Route
-        path="/"
-        element={
-          <PublicLayout>
-            <View />
-          </PublicLayout>
-        }
-      />
-      <Route
-        path="/:onelink"
-        element={
-          <PublicLayout>
-            <View />
-          </PublicLayout>
-        }
-      />
-      <Route
-        path="/register"
-        element={
-          <PublicLayout>
-            <View />
-          </PublicLayout>
-        }
-      />
-      <Route
-        path="/login"
-        element={
-          <PublicLayout>
-            <View />
-          </PublicLayout>
-        }
-      />
-      <Route
-        path="/i/pools"
-        element={
-          <PublicLayout>
-            <PoolsPage />
-          </PublicLayout>
-        }
-      />
-      <Route
-        path="/i/pools/:address"
-        element={
-          <PublicLayout>
-            <PoolDetailsPage />
-          </PublicLayout>
-        }
-      />
-=======
       <Route path="/" element={
         <PublicLayout>
           <View />
@@ -131,7 +81,6 @@
           <PoolDetailsPage />
         </PublicLayout>
       } />
->>>>>>> ce11c326
 
       {/* Admin Routes with nested routing - lazy loaded with Suspense */}
       <Route
