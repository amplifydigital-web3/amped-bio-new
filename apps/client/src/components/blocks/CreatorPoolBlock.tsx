import { useState } from "react";
import {
  CoinsIcon,
  Users,
  TrendingUp,
  DollarSign,
  Wallet,
  ChevronDown,
  ChevronUp,
  ExternalLink,
  Zap,
} from "lucide-react";
<<<<<<< HEAD
import type { ThemeConfig } from "@ampedbio/constants";



export function CreatorPoolBlock({ theme }: { theme: ThemeConfig }) {
=======
import type { ThemeConfig } from "../../types/editor";
import { type MediaBlock } from "@ampedbio/constants";

interface CreatorPoolBlockProps {
  block: MediaBlock;
  theme: ThemeConfig;
}

export function CreatorPoolBlock({ theme }: CreatorPoolBlockProps) {
>>>>>>> 0f7d781c
  const [isExpanded, setIsExpanded] = useState(false);

  // Mock data - in a real app, this would come from your smart contract
  const poolStats = {
    totalStaked: 150000,
    tokenPrice: 2.34, // USD
    totalRewards: 7500,
    activeStakers: 250,
    averageAPR: 5,
    totalEarnedByFans: 12500,
    lastMonthEarned: 2800,
    // Additional details for expanded view
    contractAddress: "0x1234...5678",
    rewardDistribution: "Weekly",
    minStakeAmount: 100,
    maxStakeAmount: 50000,
    stakingFee: 0.5,
    withdrawalFee: 1.0,
    earlyWithdrawalPenalty: 5,
    poolLiquidity: 450000,
    totalValueLocked: 351000,
  };

  const formatUSD = (value: number) => {
    return new Intl.NumberFormat("en-US", {
      style: "currency",
      currency: "USD",
      minimumFractionDigits: 0,
      maximumFractionDigits: 0,
    }).format(value);
  };

  return (
    <div className="w-full p-4 bg-white/10 backdrop-blur-md rounded-xl border border-white/20 shadow-lg mb-8">
      <div className="flex items-center justify-between mb-4">
        <div>
          <h3
            className="text-lg font-bold bg-gradient-to-r from-blue-500 to-purple-500 bg-clip-text text-transparent"
            style={{ fontFamily: "Montserrat" }}
          >
            Creator Pool
          </h3>
          <p
            className="text-xs mt-0.5 opacity-80"
            style={{
              fontFamily: theme.fontFamily,
              color: theme.fontColor,
            }}
          >
            Stake tokens to earn rewards
          </p>
        </div>
        <button
          className="px-4 py-2 bg-gradient-to-r from-blue-600 to-purple-600 text-white text-sm rounded-lg hover:from-blue-700 hover:to-purple-700 transition-all shadow-md hover:shadow-lg font-medium"
          style={{ fontFamily: "Montserrat" }}
        >
          Stake 🥩 Me Now
        </button>
      </div>

      <div className="grid grid-cols-3 gap-3">
        {/* Main Stats */}
        <div className="bg-white/5 rounded-lg p-3 border border-white/10">
          <div className="flex items-center text-blue-400 mb-2">
            <div className="p-1.5 bg-blue-400/10 rounded-md mr-2">
              <CoinsIcon className="w-4 h-4" />
            </div>
            <span className="text-xs font-medium" style={{ fontFamily: "Montserrat" }}>
              Total Staked
            </span>
          </div>
          <div>
            <p
              className="text-base font-bold"
              style={{
                fontFamily: "Montserrat",
                color: theme.fontColor,
              }}
            >
              {poolStats.totalStaked.toLocaleString()}
            </p>
            <div className="flex items-center text-green-400 text-xs">
              <DollarSign className="w-3 h-3 mr-0.5" />
              <span>{formatUSD(poolStats.totalStaked * poolStats.tokenPrice)}</span>
            </div>
          </div>
        </div>

        <div className="bg-white/5 rounded-lg p-3 border border-white/10">
          <div className="flex items-center text-green-400 mb-2">
            <div className="p-1.5 bg-green-400/10 rounded-md mr-2">
              <Wallet className="w-4 h-4" />
            </div>
            <span className="text-xs font-medium" style={{ fontFamily: "Montserrat" }}>
              Total Earned by Fans
            </span>
          </div>
          <div>
            <p
              className="text-base font-bold"
              style={{
                fontFamily: "Montserrat",
                color: theme.fontColor,
              }}
            >
              {poolStats.totalEarnedByFans.toLocaleString()}
            </p>
            <div className="flex items-center text-green-400 text-xs">
              <DollarSign className="w-3 h-3 mr-0.5" />
              <span>{formatUSD(poolStats.totalEarnedByFans * poolStats.tokenPrice)}</span>
            </div>
          </div>
        </div>

        <div className="bg-white/5 rounded-lg p-3 border border-white/10">
          <div className="flex items-center text-blue-400 mb-2">
            <div className="p-1.5 bg-blue-400/10 rounded-md mr-2">
              <Users className="w-4 h-4" />
            </div>
            <span className="text-xs font-medium" style={{ fontFamily: "Montserrat" }}>
              Active Stakers
            </span>
          </div>
          <div>
            <p
              className="text-base font-bold"
              style={{
                fontFamily: "Montserrat",
                color: theme.fontColor,
              }}
            >
              {poolStats.activeStakers.toLocaleString()}
            </p>
            <p className="text-xs text-blue-400 mt-1">Growing community</p>
          </div>
        </div>
      </div>

      {/* Expand Toggle */}
      <button
        onClick={() => setIsExpanded(!isExpanded)}
        className="w-full mt-4 flex items-center justify-center space-x-2 py-2 bg-white/5 rounded-lg hover:bg-white/10 transition-colors border border-white/10"
        style={{ fontFamily: theme.fontFamily }}
      >
        <span className="text-sm" style={{ color: theme.fontColor }}>
          {isExpanded ? "Show Less" : "Show More Details"}
        </span>
        {isExpanded ? (
          <ChevronUp className="w-4 h-4" style={{ color: theme.fontColor }} />
        ) : (
          <ChevronDown className="w-4 h-4" style={{ color: theme.fontColor }} />
        )}
      </button>

      {/* Expanded Details */}
      {isExpanded && (
        <div className="mt-4 grid grid-cols-2 gap-4">
          {/* Pool Details */}
          <div className="col-span-2 bg-white/5 rounded-lg p-4 border border-white/10">
            <h4
              className="text-sm font-semibold mb-3"
              style={{
                fontFamily: "Montserrat",
                color: theme.fontColor,
              }}
            >
              Pool Details
            </h4>
            <div className="grid grid-cols-2 gap-4">
              <div>
                <p className="text-xs opacity-70 mb-1" style={{ color: theme.fontColor }}>
                  Contract Address
                </p>
                <a
                  href={`https://etherscan.io/address/${poolStats.contractAddress}`}
                  target="_blank"
                  rel="noopener noreferrer"
                  className="text-sm flex items-center space-x-1 text-blue-400 hover:text-blue-300"
                >
                  <span>{poolStats.contractAddress}</span>
                  <ExternalLink className="w-3 h-3" />
                </a>
              </div>
              <div>
                <p className="text-xs opacity-70 mb-1" style={{ color: theme.fontColor }}>
                  Reward Distribution
                </p>
                <p className="text-sm" style={{ color: theme.fontColor }}>
                  {poolStats.rewardDistribution}
                </p>
              </div>
            </div>
          </div>

          {/* Rewards & Performance */}
          <div className="bg-white/5 rounded-lg p-4 border border-white/10">
            <div className="flex items-center space-x-2 mb-3">
              <TrendingUp className="w-4 h-4 text-orange-400" />
              <h4
                className="text-sm font-semibold"
                style={{
                  fontFamily: "Montserrat",
                  color: theme.fontColor,
                }}
              >
                Rewards & Performance
              </h4>
            </div>
            <div className="space-y-4">
              <div>
                <p className="text-xs opacity-70 mb-1" style={{ color: theme.fontColor }}>
                  Total Rewards
                </p>
                <p className="text-sm font-bold" style={{ color: theme.fontColor }}>
                  {poolStats.totalRewards.toLocaleString()} tokens
                </p>
                <div className="flex items-center text-green-400 text-xs mt-1">
                  <DollarSign className="w-3 h-3 mr-0.5" />
                  <span>{formatUSD(poolStats.totalRewards * poolStats.tokenPrice)}</span>
                </div>
              </div>
              <div>
                <p className="text-xs opacity-70 mb-1" style={{ color: theme.fontColor }}>
                  Last Month Earned
                </p>
                <p className="text-sm font-bold" style={{ color: theme.fontColor }}>
                  {poolStats.lastMonthEarned.toLocaleString()} tokens
                </p>
                <div className="flex items-center text-green-400 text-xs mt-1">
                  <DollarSign className="w-3 h-3 mr-0.5" />
                  <span>{formatUSD(poolStats.lastMonthEarned * poolStats.tokenPrice)}</span>
                </div>
              </div>
              <div>
                <p className="text-xs opacity-70 mb-1" style={{ color: theme.fontColor }}>
                  Average APR
                </p>
                <p className="text-sm font-bold" style={{ color: theme.fontColor }}>
                  {poolStats.averageAPR}%
                </p>
                <p className="text-xs text-green-400 mt-1">Annual yield</p>
              </div>
            </div>
          </div>

          {/* Pool Metrics */}
          <div className="bg-white/5 rounded-lg p-4 border border-white/10">
            <div className="flex items-center space-x-2 mb-3">
              <Zap className="w-4 h-4 text-yellow-400" />
              <h4
                className="text-sm font-semibold"
                style={{
                  fontFamily: "Montserrat",
                  color: theme.fontColor,
                }}
              >
                Pool Metrics
              </h4>
            </div>
            <div className="space-y-2">
              <div>
                <p className="text-xs opacity-70 mb-1" style={{ color: theme.fontColor }}>
                  Total Value Locked
                </p>
                <p className="text-sm" style={{ color: theme.fontColor }}>
                  {formatUSD(poolStats.totalValueLocked)}
                </p>
              </div>
              <div>
                <p className="text-xs opacity-70 mb-1" style={{ color: theme.fontColor }}>
                  Pool Liquidity
                </p>
                <p className="text-sm" style={{ color: theme.fontColor }}>
                  {formatUSD(poolStats.poolLiquidity)}
                </p>
              </div>
            </div>
          </div>
        </div>
      )}
    </div>
  );
}<|MERGE_RESOLUTION|>--- conflicted
+++ resolved
@@ -10,13 +10,6 @@
   ExternalLink,
   Zap,
 } from "lucide-react";
-<<<<<<< HEAD
-import type { ThemeConfig } from "@ampedbio/constants";
-
-
-
-export function CreatorPoolBlock({ theme }: { theme: ThemeConfig }) {
-=======
 import type { ThemeConfig } from "../../types/editor";
 import { type MediaBlock } from "@ampedbio/constants";
 
@@ -26,7 +19,6 @@
 }
 
 export function CreatorPoolBlock({ theme }: CreatorPoolBlockProps) {
->>>>>>> 0f7d781c
   const [isExpanded, setIsExpanded] = useState(false);
 
   // Mock data - in a real app, this would come from your smart contract
