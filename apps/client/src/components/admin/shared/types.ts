--- conflicted
+++ resolved
@@ -60,11 +60,7 @@
   userStats: UserStatsSchema,
   blockStats: BlockStatsSchema,
   blockTypeDistribution: z.record(z.number()),
-<<<<<<< HEAD
-  topOnelinks: z.array(HandleSchema),
-=======
   topHandles: z.array(HandleSchema),
->>>>>>> ce11c326
   recentUsers: z.array(UserSchema),
 });
 
