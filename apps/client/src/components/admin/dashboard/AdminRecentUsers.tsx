import { ArrowUpRight, Eye, EyeOff } from "lucide-react";
import { useState } from "react";
import toast from "react-hot-toast";
import { obscureEmail } from "../../../utils/email";

interface User {
  id: number;
  name: string;
  email: string;
  handle: string | null;
  created_at: string;
  role: string;
  _count: {
    blocks: number;
  };
}

interface AdminRecentUsersProps {
  recentUsers: User[];
  totalUsers: number;
  onViewAllUsersClick: () => void;
}

export const AdminRecentUsers = ({
  recentUsers,
  totalUsers,
  onViewAllUsersClick,
}: AdminRecentUsersProps) => {
  const [showEmails, setShowEmails] = useState(false);

  // Format date for display
  const formatDate = (dateString: string) => {
    const date = new Date(dateString);
    return date.toLocaleDateString("en-US", {
      month: "short",
      day: "numeric",
      year: "numeric",
      hour: "2-digit",
      minute: "2-digit",
    });
  };

  // Email obscuring functionality moved to utils/email.ts

  // Handle handle click
<<<<<<< HEAD
  const openOnelink = (handle: string | null) => {
=======
  const openHandle = (handle: string | null) => {
>>>>>>> ce11c326
    if (handle) {
      window.open(`/@${handle}`, "_blank");
    }
  };

  // Copy email to clipboard
  const copyEmailToClipboard = (email: string, event: React.MouseEvent) => {
    event.stopPropagation();
    navigator.clipboard
      .writeText(email)
      .then(() => {
        toast.success("Email copied to clipboard", {
          duration: 2000,
          position: "bottom-right",
          style: {
            background: "#333",
            color: "#fff",
          },
          icon: "📋",
        });
      })
      .catch(err => {
        console.error("Could not copy email: ", err);
        toast.error("Failed to copy email");
      });
  };

  // Handle user role display
  const getUserRoleBadge = (role: string) => {
    switch (role) {
      case "admin":
        return "bg-purple-100 text-purple-800 border border-purple-200";
      case "premium":
        return "bg-blue-100 text-blue-800 border border-blue-200";
      default:
        return "bg-gray-100 text-gray-800 border border-gray-200";
    }
  };

  return (
    <div className="bg-white rounded-lg border border-gray-200 shadow-sm overflow-hidden">
      <div className="py-4 px-6 border-b border-gray-200 flex justify-between items-center">
        <h2 className="text-lg font-semibold text-gray-900">Recent Users</h2>
        <button
          onClick={() => setShowEmails(!showEmails)}
          className="flex items-center text-sm text-blue-600 hover:text-blue-800"
        >
          {showEmails ? (
            <>
              <EyeOff className="h-4 w-4 mr-1" />
              <span>Hide Emails</span>
            </>
          ) : (
            <>
              <Eye className="h-4 w-4 mr-1" />
              <span>Show Emails</span>
            </>
          )}
        </button>
      </div>
      <div className="overflow-x-auto">
        <table className="w-full">
          <thead className="bg-gray-50">
            <tr>
              <th className="py-3 px-6 text-left text-xs font-medium text-gray-500 uppercase tracking-wider">
                User
              </th>
              <th className="py-3 px-6 text-left text-xs font-medium text-gray-500 uppercase tracking-wider">
                Handle
              </th>
              <th className="py-3 px-6 text-left text-xs font-medium text-gray-500 uppercase tracking-wider">
                Joined
              </th>
              <th className="py-3 px-6 text-left text-xs font-medium text-gray-500 uppercase tracking-wider">
                Blocks
              </th>
              <th className="py-3 px-6 text-left text-xs font-medium text-gray-500 uppercase tracking-wider">
                Role
              </th>
            </tr>
          </thead>
          <tbody className="divide-y divide-gray-200">
            {recentUsers.map(user => (
              <tr key={user.id} className="hover:bg-gray-50">
                <td className="py-4 px-6">
                  <div className="flex items-center">
                    <div className="h-10 w-10 flex-shrink-0 rounded-full bg-gray-200 flex items-center justify-center">
                      <span className="font-medium text-gray-600">{user.name.charAt(0)}</span>
                    </div>
                    <div className="ml-4">
                      <div className="text-sm font-medium text-gray-900">{user.name}</div>
                      <div
                        className="text-sm text-gray-500 hover:text-blue-600 cursor-pointer"
                        onClick={e => copyEmailToClipboard(user.email, e)}
                        title="Click to copy email"
                      >
                        {showEmails ? user.email : obscureEmail(user.email)}
                      </div>
                    </div>
                  </div>
                </td>
                <td className="py-4 px-6 text-sm">
                  {user.handle ? (
                    <span
                      className="text-blue-600 hover:text-blue-800 cursor-pointer flex items-center"
<<<<<<< HEAD
                      onClick={() => openOnelink(user.handle)}
=======
                      onClick={() => openHandle(user.handle)}
>>>>>>> ce11c326
                    >
                      @{user.handle}
                      <ArrowUpRight className="h-3 w-3 ml-1" />
                    </span>
                  ) : (
                    "-"
                  )}
                </td>
                <td className="py-4 px-6 text-sm text-gray-500">{formatDate(user.created_at)}</td>
                <td className="py-4 px-6 text-sm text-gray-500">{user._count.blocks}</td>
                <td className="py-4 px-6">
                  <span className={`px-3 py-1 rounded-full text-xs ${getUserRoleBadge(user.role)}`}>
                    {user.role.charAt(0).toUpperCase() + user.role.slice(1)}
                  </span>
                </td>
              </tr>
            ))}
            {recentUsers.length === 0 && (
              <tr>
                <td colSpan={5} className="py-6 text-center text-gray-500">
                  No users found
                </td>
              </tr>
            )}
          </tbody>
        </table>
      </div>
      <div className="py-3 px-6 bg-gray-50 border-t border-gray-200 flex justify-between items-center">
        <p className="text-sm text-gray-500">
          Showing {recentUsers.length} of {totalUsers} users
        </p>
        <button
          onClick={onViewAllUsersClick}
          className="text-sm text-blue-600 font-medium hover:text-blue-800"
        >
          View All Users
        </button>
      </div>
    </div>
  );
};<|MERGE_RESOLUTION|>--- conflicted
+++ resolved
@@ -43,11 +43,7 @@
   // Email obscuring functionality moved to utils/email.ts
 
   // Handle handle click
-<<<<<<< HEAD
-  const openOnelink = (handle: string | null) => {
-=======
   const openHandle = (handle: string | null) => {
->>>>>>> ce11c326
     if (handle) {
       window.open(`/@${handle}`, "_blank");
     }
@@ -153,11 +149,7 @@
                   {user.handle ? (
                     <span
                       className="text-blue-600 hover:text-blue-800 cursor-pointer flex items-center"
-<<<<<<< HEAD
-                      onClick={() => openOnelink(user.handle)}
-=======
                       onClick={() => openHandle(user.handle)}
->>>>>>> ce11c326
                     >
                       @{user.handle}
                       <ArrowUpRight className="h-3 w-3 ml-1" />
