--- conflicted
+++ resolved
@@ -19,11 +19,7 @@
     averageBlocksPerUser: number;
   };
   blockTypeDistribution: Record<string, number>;
-<<<<<<< HEAD
-  topOnelinks: Array<{
-=======
     topHandles: Array<{
->>>>>>> ce11c326
     handle: string | null;
     name: string;
     totalClicks: number;
