import { useState, useEffect } from "react";
import { LogOut, User, ArrowRight, Wallet } from "lucide-react";
import { useAuth } from "../../contexts/AuthContext";
import { useEditor } from "../../contexts/EditorContext";
import { AuthModal } from "./AuthModal";
import toast from "react-hot-toast";
import { Button } from "@/components/ui/Button";
import {
  DropdownMenu,
  DropdownMenuContent,
  DropdownMenuItem,
  DropdownMenuTrigger,
} from "@/components/ui/dropdown-menu";
import { useNavigate } from "react-router";
import { formatHandle } from "@/utils/handle";
import { cn } from "@/lib/utils";
import { useAccount } from "wagmi";
import { useWalletContext } from "@/contexts/WalletContext";
import { AuthUser } from "@/types/auth";
import { trackGAEvent } from "@/utils/ga";

export function UserMenu() {
  const [showAuthModal, setShowAuthModal] = useState(false);
  const [imageError, setImageError] = useState(false);
  const { authUser, signOut } = useAuth();
  const walletContext = useWalletContext();
  const { profile, setUser, setDefault } = useEditor();
  const navigate = useNavigate();
  const { address: walletAddress } = useAccount();

  // Reset image error state when user changes
  useEffect(() => {
    if (authUser?.image) {
      setImageError(false);
    }
  }, [authUser]);

  const formatAddress = (address: string) => {
    if (!address) return "";
    return `${address.slice(0, 6)}...${address.slice(-4)}`;
  };

  const handleSignIn = (user: AuthUser) => {
    setShowAuthModal(false);
    setUser(user.handle);

    // Redirect to the edit page instead of public profile
    if (user && user.handle) {
<<<<<<< HEAD
      const formattedOnelink = formatOnelink(user.handle);
=======
      const formattedHandle = formatHandle(user.handle);
>>>>>>> ce11c326
      // Check if there's a panel parameter in the current URL
      const searchParams = new URLSearchParams(window.location.search);
      const panelParam = searchParams.get("p");

      if (panelParam) {
        return navigate(`/${formattedHandle}/edit?p=${panelParam}`);
      }
      return navigate(`/${formattedHandle}/edit`);
    }
    return navigate("/");
  };

  const handleCancelAuth = () => {
    setShowAuthModal(false);
  };

  const handleSignOut = async () => {
    try {
      await signOut();
      setDefault();
      navigate("/");
      toast.success("Signed out successfully");
    } catch {
      toast.error("Failed to sign out");
    }
  };

  const handleNavtoHome = () => {
    return navigate(`/@${authUser?.handle}`);
  };

  const handleNavigateToWallet = () => {
    if (authUser?.handle) {
<<<<<<< HEAD
      return navigate(`/${formatOnelink(authUser.handle)}/edit?p=wallet`);
=======
      return navigate(`/${formatHandle(authUser.handle)}/edit?p=wallet`);
>>>>>>> ce11c326
    }
  };

  const handleNavigateToProfile = () => {
    if (authUser?.handle) {
<<<<<<< HEAD
      return navigate(`/${formatOnelink(authUser.handle)}/edit?p=profile`);
=======
      return navigate(`/${formatHandle(authUser.handle)}/edit?p=profile`);
>>>>>>> ce11c326
    }
  };

  if (authUser === null) {
    return (
      <>
        <Button
          onClick={() => {
            trackGAEvent("Click", "AuthModal", "OpenModalButton");
            setShowAuthModal(true);
            window.history.replaceState(null, "", "/login");
          }}
          className="flex items-center space-x-2"
        >
          <User className="w-4 h-4" />
          <span>Sign In</span>
        </Button>
        {showAuthModal && (
          <AuthModal
            isOpen={showAuthModal}
            onClose={user => handleSignIn(user)}
            onCancel={() => handleCancelAuth()}
          />
        )}
      </>
    );
  }

  return (
    <DropdownMenu>
      <DropdownMenuTrigger asChild>
        <button
          className={cn(
            "group relative w-auto cursor-pointer overflow-hidden rounded-full border bg-white hover:bg-gray-50 p-2 px-4 text-center font-medium transition-all shadow-sm"
          )}
        >
          {/* Default state - visible content */}
          <div className="flex items-center gap-3">
            <div className="w-8 h-8 rounded-full overflow-hidden bg-gray-100 flex items-center justify-center transition-all duration-300 group-hover:scale-105">
              {authUser?.image && !imageError ? (
                <img
                  src={authUser.image}
                  alt="Profile"
                  className="w-full h-full object-cover"
                  onError={() => setImageError(true)}
                />
              ) : (
                <User className="w-4 h-4 text-gray-400" />
              )}
            </div>
            <div className="flex flex-col items-start transition-all duration-300 group-hover:translate-x-2 group-hover:opacity-0">
              {walletAddress || walletContext.connecting ? (
                <>
                  <span className="text-sm font-semibold text-gray-900">
                    {walletContext.connecting ? (
                      <div className="h-4 w-20 bg-gray-200 animate-pulse rounded"></div>
                    ) : (
                      formatAddress(walletAddress!)
                    )}
                  </span>
                  <span className="text-xs text-gray-500">@{authUser.handle}</span>
                </>
              ) : (
                <span className="text-sm font-semibold text-gray-900">@{authUser.handle}</span>
              )}
            </div>
          </div>

          {/* Hover state - hidden content that slides in */}
          <div className="absolute top-0 left-0 z-10 flex h-full w-full translate-x-full items-center justify-center gap-2 bg-blue-600 text-white opacity-0 transition-all duration-300 group-hover:translate-x-0 group-hover:opacity-100 rounded-full">
            <span className="text-sm font-medium">View Profile</span>
            <ArrowRight className="w-4 h-4" />
          </div>
        </button>
      </DropdownMenuTrigger>
      <DropdownMenuContent>
        <DropdownMenuItem onClick={handleNavigateToProfile}>
          <User className="w-4 h-4 mr-2" />
          <span>Edit Profile</span>
        </DropdownMenuItem>
        {import.meta.env.VITE_SHOW_WALLET === "true" && (
          <DropdownMenuItem onClick={handleNavigateToWallet}>
            <Wallet className="w-4 h-4 mr-2" />
            <span>My Wallet</span>
          </DropdownMenuItem>
        )}

        <DropdownMenuItem onClick={handleSignOut} className="text-red-600">
          <LogOut className="w-4 h-4 mr-2" />
          <span>Sign Out</span>
        </DropdownMenuItem>
        {authUser.handle !== profile.handle && (
          <DropdownMenuItem onClick={handleNavtoHome}>
            <span>Go To My Home</span>
          </DropdownMenuItem>
        )}
      </DropdownMenuContent>
    </DropdownMenu>
  );
}<|MERGE_RESOLUTION|>--- conflicted
+++ resolved
@@ -46,11 +46,7 @@
 
     // Redirect to the edit page instead of public profile
     if (user && user.handle) {
-<<<<<<< HEAD
-      const formattedOnelink = formatOnelink(user.handle);
-=======
       const formattedHandle = formatHandle(user.handle);
->>>>>>> ce11c326
       // Check if there's a panel parameter in the current URL
       const searchParams = new URLSearchParams(window.location.search);
       const panelParam = searchParams.get("p");
@@ -84,21 +80,13 @@
 
   const handleNavigateToWallet = () => {
     if (authUser?.handle) {
-<<<<<<< HEAD
-      return navigate(`/${formatOnelink(authUser.handle)}/edit?p=wallet`);
-=======
       return navigate(`/${formatHandle(authUser.handle)}/edit?p=wallet`);
->>>>>>> ce11c326
     }
   };
 
   const handleNavigateToProfile = () => {
     if (authUser?.handle) {
-<<<<<<< HEAD
-      return navigate(`/${formatOnelink(authUser.handle)}/edit?p=profile`);
-=======
       return navigate(`/${formatHandle(authUser.handle)}/edit?p=profile`);
->>>>>>> ce11c326
     }
   };
 
