import { useState, useEffect, useRef } from "react";
import { Loader2, Eye, EyeOff, Check, X as XIcon, AlertCircle } from "lucide-react";
import { useAuth } from "../../contexts/AuthContext";
import { Input } from "../ui/Input";
import { Button } from "../ui/Button";
import type { AuthUser } from "../../types/auth";
import { useForm } from "react-hook-form";
import { z } from "zod";
import { zodResolver } from "@hookform/resolvers/zod";
import { Link, useNavigate, useLocation } from "react-router";
import { useHandleAvailability } from "@/hooks/useHandleAvailability";
import { URLStatusIndicator } from "@/components/ui/URLStatusIndicator";
import { GoogleLoginButton } from "./GoogleLoginButton";
import { useCaptcha } from "@/hooks/useCaptcha";
import { CaptchaActions } from "@ampedbio/constants";
import { authClient } from "@/lib/auth-client";
import {
<<<<<<< HEAD
  normalizeOnelink,
  cleanOnelinkInput,
  getHandlePublicUrl,
  formatOnelink,
} from "@/utils/onelink";
import { trackGAEvent } from "@/utils/ga";
import {
  Dialog,
  DialogContent,
  DialogHeader,
  DialogTitle,
  DialogDescription,
} from "@/components/ui/dialog";
=======
  normalizeHandle,
  cleanHandleInput,
  getHandlePublicUrl,
  formatHandle,
} from "@/utils/handle";
import { trackGAEvent } from "@/utils/ga";
import { Dialog, DialogContent, DialogHeader, DialogTitle } from "@/components/ui/dialog";
>>>>>>> ce11c326

// Extended user type for better-auth session
interface BetterAuthUser {
  id: string;
  email: string;
  emailVerified: boolean;
  name: string;
  image?: string | null;
  createdAt: Date;
  updatedAt: Date;
  handle?: string | null;
  role?: string;
}

interface AuthModalProps {
  isOpen: boolean;
  onClose: (user: AuthUser) => void;
  onCancel: () => void;
  initialForm?: FormType;
}

// Define validation schemas using Zod
const loginSchema = z.object({
  email: z.string().email("Please enter a valid email address"),
  password: z.string().min(6, "Password must be at least 6 characters long"),
});

const registerSchema = z.object({
  handle: z
    .string()
    .min(3, "Name must be at least 3 characters")
    .regex(/^[a-zA-Z0-9_-]+$/, "Name can only contain letters, numbers, underscores and hyphens"),
  email: z.string().email("Please enter a valid email address"),
  password: z
    .string()
    .min(8, "Password must be at least 8 characters long")
    .regex(/[A-Z]/, "Password must contain at least one uppercase letter")
    .regex(/[a-z]/, "Password must contain at least one lowercase letter")
    .regex(/[0-9]/, "Password must contain at least one number"),
});

const resetSchema = z.object({
  email: z.string().email("Please enter a valid email address"),
});

// Create union type for all form types
type FormType = "login" | "register" | "reset";

// Password strength indicator component
const PasswordStrengthIndicator = ({ password }: { password: string }) => {
  const hasMinLength = password.length >= 8;
  const hasUpperCase = /[A-Z]/.test(password);
  const hasLowerCase = /[a-z]/.test(password);
  const hasNumber = /[0-9]/.test(password);

  const criteriaList = [
    { label: "At least 8 characters", met: hasMinLength },
    { label: "At least one uppercase letter", met: hasUpperCase },
    { label: "At least one lowercase letter", met: hasLowerCase },
    { label: "At least one number", met: hasNumber },
  ];

  return (
    <div className="mt-2 space-y-1">
      <p className="text-xs font-medium text-gray-500">Password requirements:</p>
      <div className="grid grid-cols-1 gap-1">
        {criteriaList.map((criteria, index) => (
          <div key={index} className="flex items-center text-xs">
            {criteria.met ? (
              <Check className="w-3 h-3 mr-1.5 text-green-500" />
            ) : (
              <XIcon className="w-3 h-3 mr-1.5 text-gray-400" />
            )}
            <span className={criteria.met ? "text-green-700" : "text-gray-500"}>
              {criteria.label}
            </span>
          </div>
        ))}
      </div>
    </div>
  );
};

export function AuthModal({ isOpen, onClose, onCancel, initialForm = "login" }: AuthModalProps) {
  const { resetPassword } = useAuth();
  const { executeCaptcha } = useCaptcha();
  const [loading, setLoading] = useState(false);
  const [sharedEmail, setSharedEmail] = useState("");
  const isUserTyping = useRef(false);
  const [showLoginPassword, setShowLoginPassword] = useState(false);
  const [showRegisterPassword, setShowRegisterPassword] = useState(false);
  const navigate = useNavigate();
  const location = useLocation();

  const getInitialForm = (): FormType => {
    if (location.pathname === "/register") {
      return "register";
    } else if (location.pathname === "/login") {
      return "login";
    } else if (location.pathname === "/reset-password") {
      return "reset";
    }
    return initialForm;
  };

  const [form, setForm] = useState<FormType>(getInitialForm());

  // Add error states for each form
  const [loginError, setLoginError] = useState<string | null>(null);
  const [registerError, setRegisterError] = useState<string | null>(null);
  const [resetError, setResetError] = useState<string | null>(null);

  // Add success state for reset password form
  const [resetSuccess, setResetSuccess] = useState(false);

  const [handleInput, setHandleInput] = useState("");
<<<<<<< HEAD
  const { urlStatus, isValid } = useOnelinkAvailability(handleInput);

  // Handle onelink input changes with proper cleaning
  const handleHandleChange = (e: React.ChangeEvent<HTMLInputElement>) => {
    const cleanValue = cleanOnelinkInput(e.target.value);
=======
  const { urlStatus, isValid } = useHandleAvailability(handleInput);

  // Handle handle input changes with proper cleaning
  const handleHandleChange = (e: React.ChangeEvent<HTMLInputElement>) => {
    const cleanValue = cleanHandleInput(e.target.value);
>>>>>>> ce11c326
    setHandleInput(cleanValue);
    setRegisterValue("handle", cleanValue);
  };

  // Use react-hook-form with zod resolver based on current form type
  const {
    register: registerLogin,
    handleSubmit: handleSubmitLogin,
    formState: { errors: loginErrors },
    setValue: setLoginValue,
    watch: watchLogin,
  } = useForm<z.infer<typeof loginSchema>>({
    resolver: zodResolver(loginSchema),
    mode: "onBlur",
    defaultValues: {
      email: sharedEmail,
    },
  });

  const {
    register: registerSignUp,
    handleSubmit: handleSubmitSignUp,
    formState: { errors: registerErrors },
    setValue: setRegisterValue,
    watch: watchRegister,
  } = useForm<z.infer<typeof registerSchema>>({
    resolver: zodResolver(registerSchema),
    mode: "onBlur",
    defaultValues: {
      email: sharedEmail,
    },
  });

  const {
    register: registerReset,
    handleSubmit: handleSubmitReset,
    formState: { errors: resetErrors },
    setValue: setResetValue,
    watch: watchReset,
  } = useForm<z.infer<typeof resetSchema>>({
    resolver: zodResolver(resetSchema),
    mode: "onBlur",
    defaultValues: {
      email: sharedEmail,
    },
  });

  // Extract watch calls outside of useEffect
  const loginEmail = watchLogin("email");
  const registerEmail = watchRegister("email");
  const resetEmail = watchReset("email");
  const registerHandle = watchRegister("handle");
  const registerPassword = watchRegister("password");

  // Use a single useEffect to handle all email synchronization
  useEffect(() => {
    // Determine the current active form's email
    const currentEmail =
      form === "login" ? loginEmail : form === "register" ? registerEmail : resetEmail;

    // Only update shared email when user is actively typing
    if (currentEmail !== sharedEmail && currentEmail !== undefined) {
      setSharedEmail(currentEmail);
      isUserTyping.current = true;
    }
  }, [loginEmail, registerEmail, resetEmail, form, sharedEmail]);

  // Update other forms only when shared email changes and not from user typing
  useEffect(() => {
    if (!isUserTyping.current) {
      setLoginValue("email", sharedEmail);
      setRegisterValue("email", sharedEmail);
      setResetValue("email", sharedEmail);
    }
    isUserTyping.current = false;
  }, [setLoginValue, setRegisterValue, setResetValue, sharedEmail]);

  // Check handle availability when it changes
  useEffect(() => {
    if (registerHandle) {
<<<<<<< HEAD
      const normalizedHandle = normalizeOnelink(registerHandle);
=======
      const normalizedHandle = normalizeHandle(registerHandle);
>>>>>>> ce11c326
      setHandleInput(normalizedHandle);
    }
  }, [registerHandle]);

  // Custom form switcher that maintains email and clears errors
  const switchForm = (newForm: FormType) => {
    setLoginError(null);
    setRegisterError(null);
    setResetError(null);
    setResetSuccess(false);
    setForm(newForm);

    // Update URL based on the new form type
    if (newForm === "login") {
      window.history.replaceState(null, "", "/login");
    } else if (newForm === "register") {
      window.history.replaceState(null, "", "/register");
    } else if (newForm === "reset") {
      window.history.replaceState(null, "", "/reset-password");
    }
  };

  // Handle login form submission
  const onSubmitLogin = async (data: z.infer<typeof loginSchema>) => {
    setLoading(true);
    setLoginError(null);
    try {
      // Get reCAPTCHA token using the invisible captcha
      const recaptchaToken = await executeCaptcha(CaptchaActions.LOGIN);

      // Using better-auth for email/password login
      const response = await authClient.signIn.email({
        email: data.email,
        password: data.password,
        callbackURL: window.location.href,
        rememberMe: true,
        fetchOptions: {
          headers: recaptchaToken
            ? {
                "x-captcha-response": recaptchaToken!,
              }
            : undefined,
        },
      });

      if (response?.error) {
        throw new Error(response.error.message || "Login failed");
      }

<<<<<<< HEAD
      // After successful login, get the current session to get user details
      const session = await authClient.getSession();
      if (session?.data?.user) {
        const user = session.data.user as BetterAuthUser;
        onClose({
          id: parseInt(user.id),
          email: user.email,
          handle: user.handle || user.name || user.email?.split("@")[0] || "",
          role: user.role || "user",
          image: user.image || null,
          wallet: null,
        });

        // Redirect the user to their edit page with panel state set to "home"
        const userData = session.data.user as BetterAuthUser;
        const handle = userData.handle || userData.name || userData.email?.split("@")[0] || "home";
        const formattedHandle = formatOnelink(handle);
        navigate(`/${formattedHandle}/edit`, { state: { panel: "home" } });
      } else {
        throw new Error("Login successful but could not retrieve user session");
=======
      // Redirect the user to their edit page with panel state set to "home"
      if (user && user.handle) {
        const formattedHandle = formatHandle(user.handle);
        navigate(`/${formattedHandle}/edit`, { state: { panel: "home" } });
>>>>>>> ce11c326
      }
    } catch (error) {
      setLoginError((error as Error).message || "Login failed");
    } finally {
      setLoading(false);
    }
  };

<<<<<<< HEAD
  const handleGoogleLogin = async () => {
    setLoading(true);
    setLoginError(null);

    try {
      // Store the current location to redirect after successful login
      const redirectAfterLogin = () => {
        // Check session after some time to see if login was successful
        setTimeout(async () => {
          try {
            const session = await authClient.getSession();
            if (session?.data?.user) {
              const user = session.data.user as BetterAuthUser;
              onClose({
                id: parseInt(user.id),
                email: user.email,
                handle: user.handle || user.name || (user.email ? user.email.split("@")[0] : ""),
                role: user.role || "user",
                image: user.image || null,
                wallet: null,
              });

              const userData = session.data.user as BetterAuthUser;
              const handle =
                userData.handle || userData.name || userData.email?.split("@")[0] || "home";
              const formattedHandle = formatOnelink(handle);
              navigate(`/${formattedHandle}/edit`, { state: { panel: "home" } });
            }
          } catch (error) {
            setLoginError((error as Error).message || "Failed to get session after login");
          } finally {
            setLoading(false);
          }
        }, 2000); // Wait 2 seconds to allow redirect and session establishment
      };

      // Using better-auth's Google OAuth flow
      // This will likely redirect the user to Google's authentication page
      const response = await authClient.signIn.social({
        provider: "google",
        callbackURL: window.location.href, // Return to current page
      });

      if (response?.error) {
=======
  const handleGoogleLogin = useGoogleLogin({
    onSuccess: async tokenResponse => {
      setLoading(true);
      setLoginError(null);
      try {
        const user = await signInWithGoogle(tokenResponse.access_token);
        onClose(user);

        if (user && user.handle) {
          const formattedHandle = formatHandle(user.handle);
          navigate(`/${formattedHandle}/edit`, { state: { panel: "home" } });
        }
      } catch (error) {
        setLoginError((error as Error).message);
      } finally {
>>>>>>> ce11c326
        setLoading(false);
        setLoginError(response.error.message || "Google login failed");
        return;
      }

      // Set up monitoring for session after redirect
      redirectAfterLogin();
    } catch (error) {
      setLoginError((error as Error).message || "Google login failed");
      setLoading(false);
    }
  };

  const renderSignInWithGoogle = () => {
    return (
      <>
        {import.meta.env.VITE_GOOGLE_CLIENT_ID && (
          <>
            <div className="relative flex items-center my-4">
              <div className="flex-grow border-t border-gray-300"></div>
              <span className="flex-shrink mx-4 text-gray-600 text-sm">or</span>
              <div className="flex-grow border-t border-gray-300"></div>
            </div>

            <div data-testid="google-sign-in" className="w-full">
              <GoogleLoginButton onClick={() => handleGoogleLogin()} />
            </div>
          </>
        )}
      </>
    );
  };

  // Handle register form submission
  const onSubmitRegister = async (data: z.infer<typeof registerSchema>) => {
    setLoading(true);
    setRegisterError(null);
    try {
      // Get reCAPTCHA token using the invisible captcha
<<<<<<< HEAD
      const recaptchaToken = await executeCaptcha(CaptchaActions.REGISTER);

      // Using better-auth signup
      const response = await authClient.signUp.email({
        email: data.email,
        password: data.password,
        name: data.handle, // Using handle as the name
        callbackURL: window.location.href,
        fetchOptions: {
          headers: recaptchaToken
            ? {
                "x-captcha-response": recaptchaToken!,
              }
            : undefined,
        },
      });

      if (response?.error) {
        throw new Error(response.error.message || "Registration failed");
      }

      // After successful registration, get the current session to get user details
      const session = await authClient.getSession();
      if (session?.data?.user) {
        const user = session.data.user as BetterAuthUser;
        onClose({
          id: parseInt(user.id),
          email: user.email,
          handle: user.handle || user.name || data.handle,
          role: user.role || "user",
          image: user.image || null,
          wallet: null,
        });

        // Redirect to edit page with home panel selected
        const formattedHandle = formatOnelink(user.name || data.handle);
        navigate(`/${formattedHandle}/edit`, { state: { panel: "home" } });
      } else {
        throw new Error("Registration successful but could not retrieve user session");
=======
      const recaptchaToken = isRecaptchaEnabled
        ? await executeCaptcha(CaptchaActions.REGISTER)
        : null;

      const user = await signUp(data.handle, data.email, data.password, recaptchaToken);
      onClose(user);

      // Redirect to edit page with home panel selected
      if (user && user.handle) {
        const formattedHandle = formatHandle(user.handle);
        navigate(`/${formattedHandle}/edit`, { state: { panel: "home" } });
>>>>>>> ce11c326
      }
    } catch (error) {
      setRegisterError((error as Error).message || "Registration failed");
    } finally {
      setLoading(false);
    }
  };

  // Handle password reset form submission
  const onSubmitReset = async (data: z.infer<typeof resetSchema>) => {
    setLoading(true);
    setResetError(null);
    setResetSuccess(false);

    try {
      // Get reCAPTCHA token using the invisible captcha
<<<<<<< HEAD
      const recaptchaToken = await executeCaptcha(CaptchaActions.RESET_PASSWORD);
=======
      const recaptchaToken = isRecaptchaEnabled
        ? await executeCaptcha(CaptchaActions.RESET_PASSWORD)
        : null;

>>>>>>> ce11c326
      const response = await resetPassword(data.email, recaptchaToken);
      if (response.success) {
        setResetSuccess(true);
      } else {
        setResetError(response.message || "Failed to reset password");
      }
    } catch (error) {
      setResetError((error as Error).message);
    } finally {
      setLoading(false);
    }
  };

  return (
    <Dialog
      open={isOpen}
      onOpenChange={open => {
        if (!open) {
          onCancel();
          trackGAEvent("Click", "AuthModal", "CloseModalButton");
        }
      }}
    >
      <DialogContent className="p-0 w-full max-w-md mx-4">
        <DialogHeader className="p-6 pb-4 border-b border-gray-200">
          <DialogTitle className="text-xl font-semibold">
            {form === "register" && "Sign Up for Free"}
            {form === "login" && "Sign In"}
            {form === "reset" && "Reset Password"}
          </DialogTitle>
          <DialogDescription className="sr-only">
            {form === "register" && "Sign up form for creating a new account"}
            {form === "login" && "Sign in form for existing users"}
            {form === "reset" && "Password reset form to recover your account"}
          </DialogDescription>
        </DialogHeader>
        <div className="p-6">
          {form === "login" && (
            <form
              onSubmit={handleSubmitLogin(onSubmitLogin)}
              className="space-y-4"
              data-testid="login-form"
            >
              {loginError && (
                <div className="p-3 bg-red-50 border border-red-200 rounded-md flex items-start gap-2">
                  <AlertCircle className="h-5 w-5 text-red-500 mt-0.5 flex-shrink-0" />
                  <p className="text-sm text-red-600">{loginError}</p>
                </div>
              )}
              <Input
                label="Email"
                type="email"
                error={loginErrors.email?.message}
                required
                aria-label="Email"
                data-testid="login-email"
                autoComplete="email"
                {...registerLogin("email")}
                onBlur={e => {
                  registerLogin("email").onBlur(e);
                  trackGAEvent("Input", "AuthModal", "LoginEmailInput");
                }}
              />
              <div className="relative">
                <Input
                  label="Password"
                  type={showLoginPassword ? "text" : "password"}
                  error={loginErrors.password?.message}
                  required
                  aria-label="Password"
                  data-testid="login-password"
                  autoComplete="current-password"
                  {...registerLogin("password")}
                  onBlur={e => {
                    registerLogin("password").onBlur(e);
                    trackGAEvent("Input", "AuthModal", "LoginPasswordInput");
                  }}
                />
                <button
                  type="button"
                  className="absolute right-3 top-9 text-gray-500 hover:text-gray-700"
                  onClick={() => {
                    setShowLoginPassword(!showLoginPassword);
                    trackGAEvent("Click", "AuthModal", "LoginTogglePasswordButton");
                  }}
                  aria-label={showLoginPassword ? "Hide password" : "Show password"}
                  data-testid="login-toggle-password"
                >
                  {showLoginPassword ? <EyeOff className="h-5 w-5" /> : <Eye className="h-5 w-5" />}
                </button>
              </div>
              <Button
                type="submit"
                className="w-full relative"
                disabled={loading}
                aria-disabled={loading}
                aria-label="Sign In"
                data-testid="login-submit"
                onClick={() => {
                  trackGAEvent("Click", "AuthModal", "SignInButton");
                  window.history.replaceState(null, "", "/login");
                }}
              >
                {loading ? (
                  <span className="flex items-center justify-center">
                    <Loader2 className="mr-2 h-5 w-5 animate-spin text-white/80" />
                    Signing In...
                  </span>
                ) : (
                  "Sign In"
                )}
              </Button>

              {renderSignInWithGoogle()}
            </form>
          )}

          {form === "register" && (
            <form
              onSubmit={handleSubmitSignUp(onSubmitRegister)}
              className="space-y-4"
              data-testid="register-form"
            >
              {registerError && (
                <div className="p-3 bg-red-50 border border-red-200 rounded-md flex items-start gap-2">
                  <AlertCircle className="h-5 w-5 text-red-500 mt-0.5 flex-shrink-0" />
                  <p className="text-sm text-red-600">{registerError}</p>
                </div>
              )}
              <div className="relative">
                <Input
                  label="Claim your name"
                  leftText="@"
                  error={registerErrors.handle?.message}
                  required
                  aria-label="Claim your name"
                  data-testid="register-handle"
                  autoComplete="username"
                  placeholder="your-name"
                  {...registerSignUp("handle")}
                  onChange={e => {
                    registerSignUp("handle").onChange(e);
                    handleHandleChange(e);
                  }}
                  onBlur={e => {
                    registerSignUp("handle").onBlur(e);
                    trackGAEvent("Input", "AuthModal", "RegisterHandleInput");
                  }}
                />
                <div className="absolute right-3 top-9">
                  <URLStatusIndicator status={urlStatus} isCurrentUrl={false} compact={true} />
                </div>
              </div>
              {handleInput && (
                <p className="text-sm text-gray-600" data-testid="public-url-preview">
                  Public URL:{" "}
                  <a
                    href={getHandlePublicUrl(handleInput)}
                    target="_blank"
                    rel="noopener noreferrer"
                    className="text-blue-600 hover:text-blue-700"
                    onClick={() => trackGAEvent("Click", "AuthModal", "PublicURLPreviewLink")}
                  >
                    {getHandlePublicUrl(handleInput)}
                  </a>
                </p>
              )}
              <Input
                label="Email"
                type="email"
                error={registerErrors.email?.message}
                required
                aria-label="Email"
                data-testid="register-email"
                autoComplete="email"
                {...registerSignUp("email")}
                onBlur={e => {
                  registerSignUp("email").onBlur(e);
                  trackGAEvent("Input", "AuthModal", "RegisterEmailInput");
                }}
              />
              <div className="space-y-2">
                <div className="relative">
                  <Input
                    label="Password"
                    type={showRegisterPassword ? "text" : "password"}
                    error={registerErrors.password?.message}
                    required
                    aria-label="Password"
                    data-testid="register-password"
                    autoComplete="new-password"
                    {...registerSignUp("password")}
                    onBlur={e => {
                      registerSignUp("password").onBlur(e);
                      trackGAEvent("Input", "AuthModal", "RegisterPasswordInput");
                    }}
                  />
                  <button
                    type="button"
                    className="absolute right-3 top-9 text-gray-500 hover:text-gray-700"
                    onClick={() => {
                      setShowRegisterPassword(!showRegisterPassword);
                      trackGAEvent("Click", "AuthModal", "RegisterTogglePasswordButton");
                    }}
                    aria-label={showRegisterPassword ? "Hide password" : "Show password"}
                    data-testid="register-toggle-password"
                  >
                    {showRegisterPassword ? (
                      <EyeOff className="h-5 w-5" />
                    ) : (
                      <Eye className="h-5 w-5" />
                    )}
                  </button>
                </div>
                <PasswordStrengthIndicator password={registerPassword || ""} />
              </div>
              <Button
                type="submit"
                className="w-full relative"
                disabled={loading || urlStatus === "Unavailable" || !isValid || !handleInput}
                aria-disabled={loading || urlStatus === "Unavailable" || !isValid || !handleInput}
                aria-label="Create Account"
                data-testid="register-submit"
                onClick={() => trackGAEvent("Click", "AuthModal", "CreateAccountButton")}
              >
                {loading ? (
                  <span className="flex items-center justify-center">
                    <Loader2 className="mr-2 h-5 w-5 animate-spin text-white/80" />
                    Creating Account...
                  </span>
                ) : (
                  "Create Account"
                )}
              </Button>

              {renderSignInWithGoogle()}

              {urlStatus === "Unavailable" && handleInput && (
                <p
                  className="text-xs text-center text-red-600"
                  data-testid="url-unavailable-message"
                >
                  This URL is already taken. Please choose another one.
                </p>
              )}
            </form>
          )}

          {form === "reset" && (
            <form
              onSubmit={handleSubmitReset(onSubmitReset)}
              className="space-y-4"
              data-testid="reset-form"
            >
              {!resetSuccess && (
                <div className="mb-2">
                  <p className="text-sm text-gray-600 mb-4">
                    Enter your email address below and we'll send you instructions to reset your
                    password.
                  </p>
                </div>
              )}
              {resetError && (
                <div className="p-3 bg-red-50 border border-red-200 rounded-md flex items-start gap-2">
                  <AlertCircle className="h-5 w-5 text-red-500 mt-0.5 flex-shrink-0" />
                  <p className="text-sm text-red-600">{resetError}</p>
                </div>
              )}
              {resetSuccess ? (
                <div className="p-3 bg-green-50 border border-green-200 rounded-md flex items-start gap-2">
                  <Check className="h-5 w-5 text-green-500 mt-0.5 flex-shrink-0" />
                  <p className="text-sm text-green-600">
                    Instructions to reset your password have been sent to your email.
                  </p>
                </div>
              ) : (
                <>
                  <Input
                    label="Email"
                    type="email"
                    error={resetErrors.email?.message}
                    required
                    aria-label="Email"
                    data-testid="reset-email"
                    autoComplete="email"
                    {...registerReset("email")}
                    onBlur={e => {
                      registerReset("email").onBlur(e);
                      trackGAEvent("Input", "AuthModal", "ResetEmailInput");
                    }}
                  />
                  <Button
                    type="submit"
                    className="w-full relative"
                    disabled={loading}
                    aria-disabled={loading}
                    aria-label="Send Reset Instructions"
                    data-testid="reset-submit"
                    onClick={() =>
                      trackGAEvent("Click", "AuthModal", "SendResetInstructionsButton")
                    }
                  >
                    {loading ? (
                      <span className="flex items-center justify-center">
                        <Loader2 className="mr-2 h-5 w-5 animate-spin text-white/80" />
                        Sending Email...
                      </span>
                    ) : (
                      "Send Reset Instructions"
                    )}
                  </Button>
                </>
              )}
              {!resetSuccess && (
                <div className="text-center text-sm text-gray-600 mt-4 p-3 border border-gray-200 rounded-md bg-gray-50">
                  <p>Already have a password reset token?</p>
                  <Link
                    to="/auth/reset-password/"
                    className="inline-block mt-2 text-blue-600 hover:text-blue-700 hover:underline font-medium"
                    aria-label="Use reset token"
                    data-testid="use-reset-token"
                    onClick={() => trackGAEvent("Click", "AuthModal", "UseResetTokenLink")}
                  >
                    Use your reset token here →
                  </Link>
                </div>
              )}
            </form>
          )}

          <p className="text-center text-sm text-gray-600 mt-2">
            {form !== "login" && (
              <>
                {"Already have an account?"}
                <button
                  type="button"
                  onClick={() => {
                    switchForm("login");
                    trackGAEvent("Click", "AuthModal", "SwitchToSignInButton");
                  }}
                  className="text-blue-600 hover:text-blue-700 ml-2"
                  aria-label="Switch to sign in"
                  data-testid="switch-to-login"
                >
                  {"Sign In"}
                </button>
              </>
            )}
            {form === "login" && (
              <>
                Don't have an account?
                <button
                  type="button"
                  onClick={() => {
                    switchForm("register");
                    trackGAEvent("Click", "AuthModal", "SwitchToSignUpButton");
                  }}
                  className="text-blue-600 hover:text-blue-700 ml-2"
                  aria-label="Switch to sign up"
                  data-testid="switch-to-register"
                >
                  {"Sign Up"}
                </button>
              </>
            )}
          </p>
          <p className="text-center text-sm text-gray-600 mt-1">
            {form !== "reset" && (
              <button
                type="button"
                onClick={() => {
                  switchForm("reset");
                  trackGAEvent("Click", "AuthModal", "ForgotPasswordButton");
                }}
                className="text-blue-600 hover:text-blue-700 ml-2"
                aria-label="Forgot Password"
                data-testid="forgot-password"
              >
                {"Forgot Password"}
              </button>
            )}
          </p>
          <p className="text-center text-xs text-gray-500 mt-3">
            By continuing, you agree to our{" "}
            <a
              href="https://ampedbio.com/privacy-policy/"
              target="_blank"
              rel="noopener noreferrer"
              className="text-blue-600 hover:text-blue-700 hover:underline"
              data-testid="privacy-policy-link"
              onClick={() => trackGAEvent("Click", "AuthModal", "PrivacyPolicyLink")}
            >
              Privacy Policy
            </a>
          </p>
          {(form === "login" || form === "register") && (
            <p className="text-center text-sm text-gray-600 mt-3">
              Amped.Bio is more than a link-in-bio - it's your passport into the{" "}
              <a
                href="https://www.revolutionnetwork.io"
                target="_blank"
                rel="noopener noreferrer"
                className="text-blue-600 hover:text-blue-700 hover:underline"
              >
                Revolution Network
              </a>
              . Your amped.bio profile doubles as your wallet and hub for staking into Reward Pools.
            </p>
          )}
        </div>
      </DialogContent>
    </Dialog>
  );
}<|MERGE_RESOLUTION|>--- conflicted
+++ resolved
@@ -15,29 +15,13 @@
 import { CaptchaActions } from "@ampedbio/constants";
 import { authClient } from "@/lib/auth-client";
 import {
-<<<<<<< HEAD
-  normalizeOnelink,
-  cleanOnelinkInput,
-  getHandlePublicUrl,
-  formatOnelink,
-} from "@/utils/onelink";
-import { trackGAEvent } from "@/utils/ga";
-import {
-  Dialog,
-  DialogContent,
-  DialogHeader,
-  DialogTitle,
-  DialogDescription,
-} from "@/components/ui/dialog";
-=======
   normalizeHandle,
   cleanHandleInput,
   getHandlePublicUrl,
   formatHandle,
 } from "@/utils/handle";
 import { trackGAEvent } from "@/utils/ga";
-import { Dialog, DialogContent, DialogHeader, DialogTitle } from "@/components/ui/dialog";
->>>>>>> ce11c326
+import { Dialog, DialogContent, DialogDescription, DialogHeader, DialogTitle } from "@/components/ui/dialog";
 
 // Extended user type for better-auth session
 interface BetterAuthUser {
@@ -48,7 +32,7 @@
   image?: string | null;
   createdAt: Date;
   updatedAt: Date;
-  handle?: string | null;
+  handle: string;
   role?: string;
 }
 
@@ -154,19 +138,11 @@
   const [resetSuccess, setResetSuccess] = useState(false);
 
   const [handleInput, setHandleInput] = useState("");
-<<<<<<< HEAD
-  const { urlStatus, isValid } = useOnelinkAvailability(handleInput);
-
-  // Handle onelink input changes with proper cleaning
-  const handleHandleChange = (e: React.ChangeEvent<HTMLInputElement>) => {
-    const cleanValue = cleanOnelinkInput(e.target.value);
-=======
   const { urlStatus, isValid } = useHandleAvailability(handleInput);
 
   // Handle handle input changes with proper cleaning
   const handleHandleChange = (e: React.ChangeEvent<HTMLInputElement>) => {
     const cleanValue = cleanHandleInput(e.target.value);
->>>>>>> ce11c326
     setHandleInput(cleanValue);
     setRegisterValue("handle", cleanValue);
   };
@@ -247,11 +223,7 @@
   // Check handle availability when it changes
   useEffect(() => {
     if (registerHandle) {
-<<<<<<< HEAD
-      const normalizedHandle = normalizeOnelink(registerHandle);
-=======
       const normalizedHandle = normalizeHandle(registerHandle);
->>>>>>> ce11c326
       setHandleInput(normalizedHandle);
     }
   }, [registerHandle]);
@@ -301,7 +273,6 @@
         throw new Error(response.error.message || "Login failed");
       }
 
-<<<<<<< HEAD
       // After successful login, get the current session to get user details
       const session = await authClient.getSession();
       if (session?.data?.user) {
@@ -318,16 +289,10 @@
         // Redirect the user to their edit page with panel state set to "home"
         const userData = session.data.user as BetterAuthUser;
         const handle = userData.handle || userData.name || userData.email?.split("@")[0] || "home";
-        const formattedHandle = formatOnelink(handle);
+        const formattedHandle = formatHandle(handle);
         navigate(`/${formattedHandle}/edit`, { state: { panel: "home" } });
       } else {
         throw new Error("Login successful but could not retrieve user session");
-=======
-      // Redirect the user to their edit page with panel state set to "home"
-      if (user && user.handle) {
-        const formattedHandle = formatHandle(user.handle);
-        navigate(`/${formattedHandle}/edit`, { state: { panel: "home" } });
->>>>>>> ce11c326
       }
     } catch (error) {
       setLoginError((error as Error).message || "Login failed");
@@ -336,7 +301,6 @@
     }
   };
 
-<<<<<<< HEAD
   const handleGoogleLogin = async () => {
     setLoading(true);
     setLoginError(null);
@@ -362,7 +326,7 @@
               const userData = session.data.user as BetterAuthUser;
               const handle =
                 userData.handle || userData.name || userData.email?.split("@")[0] || "home";
-              const formattedHandle = formatOnelink(handle);
+              const formattedHandle = formatHandle(handle);
               navigate(`/${formattedHandle}/edit`, { state: { panel: "home" } });
             }
           } catch (error) {
@@ -381,23 +345,6 @@
       });
 
       if (response?.error) {
-=======
-  const handleGoogleLogin = useGoogleLogin({
-    onSuccess: async tokenResponse => {
-      setLoading(true);
-      setLoginError(null);
-      try {
-        const user = await signInWithGoogle(tokenResponse.access_token);
-        onClose(user);
-
-        if (user && user.handle) {
-          const formattedHandle = formatHandle(user.handle);
-          navigate(`/${formattedHandle}/edit`, { state: { panel: "home" } });
-        }
-      } catch (error) {
-        setLoginError((error as Error).message);
-      } finally {
->>>>>>> ce11c326
         setLoading(false);
         setLoginError(response.error.message || "Google login failed");
         return;
@@ -437,7 +384,6 @@
     setRegisterError(null);
     try {
       // Get reCAPTCHA token using the invisible captcha
-<<<<<<< HEAD
       const recaptchaToken = await executeCaptcha(CaptchaActions.REGISTER);
 
       // Using better-auth signup
@@ -473,23 +419,10 @@
         });
 
         // Redirect to edit page with home panel selected
-        const formattedHandle = formatOnelink(user.name || data.handle);
+        const formattedHandle = formatHandle(user.handle);
         navigate(`/${formattedHandle}/edit`, { state: { panel: "home" } });
       } else {
         throw new Error("Registration successful but could not retrieve user session");
-=======
-      const recaptchaToken = isRecaptchaEnabled
-        ? await executeCaptcha(CaptchaActions.REGISTER)
-        : null;
-
-      const user = await signUp(data.handle, data.email, data.password, recaptchaToken);
-      onClose(user);
-
-      // Redirect to edit page with home panel selected
-      if (user && user.handle) {
-        const formattedHandle = formatHandle(user.handle);
-        navigate(`/${formattedHandle}/edit`, { state: { panel: "home" } });
->>>>>>> ce11c326
       }
     } catch (error) {
       setRegisterError((error as Error).message || "Registration failed");
@@ -506,14 +439,7 @@
 
     try {
       // Get reCAPTCHA token using the invisible captcha
-<<<<<<< HEAD
       const recaptchaToken = await executeCaptcha(CaptchaActions.RESET_PASSWORD);
-=======
-      const recaptchaToken = isRecaptchaEnabled
-        ? await executeCaptcha(CaptchaActions.RESET_PASSWORD)
-        : null;
-
->>>>>>> ce11c326
       const response = await resetPassword(data.email, recaptchaToken);
       if (response.success) {
         setResetSuccess(true);
