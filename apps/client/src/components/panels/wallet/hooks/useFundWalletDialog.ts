--- conflicted
+++ resolved
@@ -123,15 +123,7 @@
         }
       }
 
-<<<<<<< HEAD
       const result = await trpcClient.wallet.requestAirdrop.mutate(faucetRequestData);
-=======
-      const result = await trpcClient.wallet.requestAirdrop.mutate({
-        publicKey: wallet.publicKey,
-        idToken,
-        chainId: chainId!,
-      });
->>>>>>> bce98a7f
 
       if (result.success && result.transaction?.hash) {
         setTxInfo({ txid: result.transaction.hash });
