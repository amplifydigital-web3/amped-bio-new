--- conflicted
+++ resolved
@@ -186,12 +186,9 @@
                     <p className="text-sm text-gray-500">Participants</p>
                     <p className="font-medium">
                       {pool.participants}
-<<<<<<< HEAD
-=======
                     </p>
                     <p className="text-xs text-gray-500">
                       Active supporters
->>>>>>> f47489f0
                     </p>
                   </div>
                 </div>
