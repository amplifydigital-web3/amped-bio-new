import React, { useState } from "react";
import { useDebounce } from "@/hooks/useDebounce";
import { Search, Trophy, Filter, SortDesc, ChevronDown, X, Users, Coins } from "lucide-react";
import PoolDetailsModal from "./ExplorePoolDetailsModal";
// import NFTOverviewModal from './NFTOverviewModal';
import { useQuery } from "@tanstack/react-query";
import { trpc } from "../../../utils/trpc";
import UsersTab from "./components/UsersTab";
import PoolsTab from "./components/PoolsTab";

// Define filter types
type UserFilter = 'all' | 'active-7-days' | 'has-creator-pool' | 'has-stake-in-pool';
type PoolFilter = 'all' | 'no-fans' | 'more-than-10-fans' | 'more-than-10k-stake';
type UserSort = 'newest' | 'name-asc' | 'name-desc';
type PoolSort = 'newest' | 'name-asc' | 'name-desc';

interface ExplorePageProps {
  initialTab?: "users" | "pools" | "nfts";
  onTabChange?: (tab: "users" | "pools" | "nfts") => void;
}

<<<<<<< HEAD
export interface RewardPool {
  id: number;
  description: string | null;
  chainId: string;
  userId: number;
  poolAddress: string | null;
  image_file_id: number | null;
  imageUrl?: string | null;
  name: string; // Add this line
  // Placeholder fields for client-side derivation or future server implementation
  title: string;
  totalReward: number;
  stakedAmount: number;
  participants: number;
  
  category: "staking" | "social" | "trading" | "community";
  createdBy: string;
  earnedRewards: number;
  estimatedRewards: number;
  creatorAddress?: string | null;
}

=======
>>>>>>> f47489f0
export default function ExplorePage({ initialTab, onTabChange }: ExplorePageProps) {
  const getInitialTabFromQuery = (): "users" | "pools" | "nfts" => {
    if (typeof window !== "undefined") {
      const urlParams = new URLSearchParams(window.location.search);
      const tabParam = urlParams.get("t");

      // Map query parameter values to component tab values
      switch (tabParam) {
        case "users":
          return "users";
        case "pools":
          return "pools";
        case "nfts":
          return "nfts";
        default:
          return initialTab || "users";
      }
    }
    return initialTab || "users";
  };

  const [activeTab, setActiveTab] = useState<"users" | "pools" | "nfts">(getInitialTabFromQuery());
  const [rawSearchQuery, setRawSearchQuery] = useState("");
  const debouncedSearchQuery = useDebounce(rawSearchQuery, 500);
  const [selectedCategory, setSelectedCategory] = useState<string>("all");
  
  // Filter and sort states
  const [userFilter, setUserFilter] = useState<UserFilter>('all');
  const [poolFilter, setPoolFilter] = useState<PoolFilter>('all');
  const [userSort, setUserSort] = useState<UserSort>('newest');
  const [poolSort, setPoolSort] = useState<PoolSort>('newest');
  
  const [isFilterOpen, setIsFilterOpen] = useState(false);
  const [isSortOpen, setIsSortOpen] = useState(false);
  const [selectedCreatorPool, setSelectedCreatorPool] = useState<any>(null);
  const [isCreatorPoolModalOpen, setIsCreatorPoolModalOpen] = useState(false);

  const { data: users, isLoading: isLoadingUsers } = useQuery(
    trpc.user.getUsers.queryOptions({ search: debouncedSearchQuery })
  );

  // Sort options
  const sortOptions = {
    users: [
      { value: "newest", label: "Newest First" },
      { value: "name-asc", label: "Name A-Z" },
      { value: "name-desc", label: "Name Z-A" },
    ],
    pools: [
      { value: "newest", label: "Newest First" },
      { value: "name-asc", label: "Name A-Z" },
      { value: "name-desc", label: "Name Z-A" },
    ],
    nfts: [
      { value: "popular", label: "Most Popular" },
      { value: "newest", label: "Newest" },
      { value: "price-low", label: "Price: Low to High" },
      { value: "price-high", label: "Price: High to Low" },
      { value: "rarity", label: "Rarity" },
    ],
  };

  const handleViewProfile = (username: string) => {
    window.open(`${window.location.origin}/${username}`, "_blank", "noopener,noreferrer");
  };
<<<<<<< HEAD
  const handleJoinPool = (poolId: number) => {
    const pool = pools?.find(p => p.id === poolId);
    if (pool) {
      // Criar um objeto que tenha a estrutura esperada pelo useStaking
      const poolForStaking = {
        id: pool.id,
        title: pool.title,
        description: pool.description ?? "",
        chainId: pool.chainId,
        poolAddress: pool.poolAddress,
        imageUrl: pool.imageUrl,
        currentStake: 0,
      };

      setSelectedStakingPool(poolForStaking);
      setStakingMode("stake");
      setIsStakingModalOpen(true);
    }
  };

  const handleViewPool = (poolId: number) => {
    const pool = pools?.find(p => p.id === poolId);
    if (pool) {
      const poolForView: RewardPool = {
        id: pool.id,
        description: pool.description,
        chainId: pool.chainId,
        userId: pool.walletId, // Use walletId instead of userId since pools now relate to wallets
        poolAddress: pool.poolAddress,
        image_file_id: pool.image_file_id,
        imageUrl: pool.imageUrl,
        name: pool.name, // Add this line
        title: pool.title || "Untitled Pool", // Placeholder
        totalReward: pool.totalReward || 0, // Placeholder
        stakedAmount: pool.stakedAmount || 0, // Add stakedAmount
        participants: pool.participants || 0, // Placeholder
        category: (pool.category || "staking") as "staking" | "social" | "trading" | "community", // Placeholder
        createdBy: pool.createdBy || "Unknown", // Placeholder
        earnedRewards: 0,
        estimatedRewards: 0,
        creatorAddress: pool.creatorAddress, // Add creatorAddress
      };

      setSelectedRewardPoolForView(poolForView);
      setIsRewardPoolViewModalOpen(true);
    }
  };

  const renderUsers = () => {
    if (isLoadingUsers) {
      return (
        <div className="space-y-6">
          <div className="grid grid-cols-1 md:grid-cols-2 lg:grid-cols-3 gap-6">
            {Array.from({ length: 6 }).map((_, index) => (
              <UserSkeleton key={index} />
            ))}
          </div>
        </div>
      );
    }

    return (
      <div className="space-y-6">
        <div className="grid grid-cols-1 md:grid-cols-2 lg:grid-cols-3 gap-6">
          {users?.map(user => (
            <div
              key={user.id}
              className="bg-white rounded-xl border border-gray-200 shadow-sm hover:shadow-md transition-shadow duration-200 overflow-hidden"
            >
              {user.banner ? (
                <div className="h-24 bg-gradient-to-r from-blue-500 to-purple-600 relative">
                  <img
                    src={user.banner}
                    alt={`${user.displayName} banner`}
                    className="w-full h-full object-cover"
                  />
                  <div className="absolute inset-0 bg-black bg-opacity-20"></div>
                </div>
              ) : (
                <div className="h-24 bg-gradient-to-r from-blue-500 to-purple-600 relative shadow-inner"></div>
              )}

              <div className="p-6 relative">
                <div className="absolute -top-12 left-6">
                  {user.avatar ? (
                    <img
                      src={user.avatar}
                      alt={user.displayName}
                      className="w-16 h-16 rounded-full border-4 border-white shadow-lg object-cover"
                    />
                  ) : (
                    <div className="w-16 h-16 rounded-full border-4 border-white shadow-lg object-cover flex items-center justify-center bg-gray-200 text-gray-500">
                      <User className="w-8 h-8" />
                    </div>
                  )}
                </div>

                <div className="mt-6">
                  <div className="flex items-center justify-between mb-2">
                    <div className="flex items-center space-x-2">
                      <h3 className="font-semibold text-gray-900">{user.displayName}</h3>
                      {user.verified && (
                        <div className="w-4 h-4 bg-blue-500 rounded-full flex items-center justify-center">
                          <svg
                            className="w-2.5 h-2.5 text-white"
                            fill="currentColor"
                            viewBox="0 0 20 20"
                          >
                            <path
                              fillRule="evenodd"
                              d="M16.707 5.293a1 1 0 010 1.414l-8 8a1 1 0 01-1.414 0l-4-4a1 1 0 011.414-1.414L8 12.586l7.293-7.293a1 1 0 011.414 0z"
                              clipRule="evenodd"
                            />
                          </svg>
                        </div>
                      )}
                    </div>
                    <div className="relative group">
                      <span className="px-2 py-1 rounded-full text-xs font-medium cursor-help bg-gray-100 text-gray-700">
                        {user.poolStake.toLocaleString()} Pool Stake
                      </span>
                      <div className="absolute bottom-full right-0 mb-2 opacity-0 group-hover:opacity-100 transition-opacity duration-200 pointer-events-none z-10">
                        <div className="bg-gray-900 text-white text-xs rounded-lg py-2 px-3 whitespace-nowrap shadow-lg">
                          Amount staked to users pool by others
                          <div className="absolute top-full right-4 w-0 h-0 border-l-4 border-r-4 border-t-4 border-transparent border-t-gray-900"></div>
                        </div>
                      </div>
                    </div>
                  </div>

                  <p className="text-sm text-gray-500 mb-2">@{user.username}</p>
                  <div
                    className="text-sm text-gray-600 mb-4 line-clamp-2"
                    dangerouslySetInnerHTML={{ __html: user.bio }}
                  />

                  <div className="flex space-x-2">
                    <button
                      onClick={() => handleViewProfile(user.username)}
                      className="flex-1 py-2 px-3 bg-gray-100 hover:bg-gray-200 text-gray-700 rounded-lg font-medium transition-colors duration-200 text-sm"
                    >
                      View Profile
                    </button>
                  </div>
                </div>
              </div>
            </div>
          ))}
        </div>
      </div>
    );
  };

  // User Skeleton Component
  const UserSkeleton = () => (
    <div className="bg-white rounded-xl border border-gray-200 shadow-sm overflow-hidden">
      {/* Banner skeleton */}
      <div className="h-24 bg-gradient-to-r from-blue-200 to-purple-200 relative animate-pulse"></div>

      {/* Profile image skeleton */}
      <div className="p-6 relative">
        <div className="absolute -top-12 left-6">
          <div className="w-16 h-16 rounded-full border-4 border-white shadow-lg bg-gray-300 animate-pulse"></div>
        </div>

        <div className="mt-6">
          {/* Name and verification skeleton */}
          <div className="flex items-center justify-between mb-2">
            <div className="flex items-center space-x-2">
              <div className="h-5 bg-gray-300 rounded w-24 animate-pulse"></div>
              <div className="w-4 h-4 bg-gray-300 rounded-full animate-pulse"></div>
            </div>
            <div>
              <div className="h-6 bg-gray-300 rounded-full w-28 animate-pulse"></div>
            </div>
          </div>

          {/* Username skeleton */}
          <div className="h-4 bg-gray-300 rounded w-20 mb-2 animate-pulse"></div>

          {/* Bio skeleton */}
          <div className="space-y-2 mb-4">
            <div className="h-4 bg-gray-300 rounded w-full animate-pulse"></div>
            <div className="h-4 bg-gray-300 rounded w-4/5 animate-pulse"></div>
          </div>

          {/* Action button skeleton */}
          <div className="flex space-x-2">
            <div className="flex-1 py-2 px-3 bg-gray-200 rounded-lg animate-pulse"></div>
          </div>
        </div>
      </div>
    </div>
  );

  const renderPools = () => {
    if (isLoadingPools) {
      return <div className="text-center py-8">Loading reward pools...</div>;
    }

    if (!pools || pools.length === 0) {
      return <div className="text-center py-8 text-gray-500">No reward pools found.</div>;
    }

    return (
      <div className="space-y-6">
        <div className="grid grid-cols-1 md:grid-cols-2 lg:grid-cols-3 gap-6">
          {pools.map(pool => (
            <div
              key={pool.id}
              className="bg-white rounded-xl border border-gray-200 shadow-sm hover:shadow-md transition-shadow duration-200 overflow-hidden"
            >
              {pool.imageUrl ? (
                <div className="h-32 bg-gradient-to-r from-blue-500 to-purple-600 relative overflow-hidden">
                  <img
                    src={pool.imageUrl}
                    alt={pool.title}
                    className="w-full h-full object-cover"
                  />
                  <div className="absolute inset-0 bg-black bg-opacity-20"></div>
                </div>
              ) : (
                <div className="h-32 bg-gray-200" />
              )}

              <div className="p-6">
                <h3 className="text-lg font-semibold text-gray-900 mb-2">
                  {pool.name ?? "Untitled Pool"}
                </h3>
                <p className="text-gray-600 text-sm mb-4 line-clamp-2">
                  {pool.description ?? "No description available."}
                </p>

                <div className="space-y-3 mb-4">
                  <div className="flex items-center justify-between text-sm">
                    <span className="text-gray-500">Total Stake</span>
                    <span className="font-semibold text-gray-900">
                      {(pool.stakedAmount ?? 0).toLocaleString()}{" "}
                      {getChainConfig(parseInt(pool.chainId))?.nativeCurrency.symbol || "REVO"}
                    </span>
                  </div>
                  <div className="flex items-center justify-between text-sm">
                    <span className="text-gray-500">Participants</span>
                    <span className="font-semibold text-gray-900">
                      {(pool.participants ?? 0).toLocaleString()}
                    </span>
                  </div>
                </div>

                <span className="absolute top-2 right-2 inline-flex items-center rounded-full border border-blue-400 bg-blue-50 px-2.5 py-0.5 text-xs font-medium text-blue-700">
                  New
                </span>

                <div className="flex space-x-2">
                  <button
                    onClick={() => handleViewPool(pool.id)}
                    className="flex-1 py-2 px-3 bg-gray-100 hover:bg-gray-200 text-gray-700 rounded-lg font-medium transition-colors duration-200 flex items-center justify-center space-x-1"
                  >
                    <Users className="w-4 h-4" />
                    <span>View Pool</span>
                  </button>
                  <button
                    onClick={() => handleJoinPool(pool.id)}
                    className={`flex-1 py-2 px-3 rounded-lg font-medium transition-colors duration-200 flex items-center justify-center space-x-1 bg-blue-600 text-white hover:bg-blue-700`}
                  >
                    <Coins className="w-4 h-4" />
                    <span>Stake</span>
                  </button>
                </div>
              </div>
            </div>
          ))}
        </div>
      </div>
    );
  };
=======
>>>>>>> f47489f0
  return (
    <div className="max-w-7xl mx-auto px-4 md:px-8 py-8">
      {/* Header */}
      <div className="mb-8">
        <h1 className="text-3xl font-bold text-gray-900 mb-2">Explore</h1>
        <p className="text-gray-600">Discover creators, reward pools, and NFTs in the community</p>
      </div>

      {/* Search and Filters */}
      <div className="mb-8">
        <div className="flex flex-col md:flex-row md::items-center md:justify-between space-y-4 md:space-y-0">
          <div className="relative flex-1 max-w-md">
            <Search className="absolute left-3 top-1/2 transform -translate-y-1/2 text-gray-400 w-4 h-4" />
            <input
              type="text"
              placeholder="Search..."
              value={rawSearchQuery}
              onChange={e => setRawSearchQuery(e.target.value)}
              className="w-full pl-10 pr-4 py-2 border border-gray-300 rounded-lg focus:ring-2 focus:ring-blue-500 focus:border-transparent"
            />
          </div>

          <div className="flex items-center space-x-3">
            {/* Filter Dropdown */}
            <div className="relative">
              <button
                onClick={() => {
                  setIsFilterOpen(!isFilterOpen);
                  setIsSortOpen(false);
                }}
                className="flex items-center space-x-2 px-4 py-2 border border-gray-300 rounded-lg hover:bg-gray-50 transition-colors duration-200"
              >
                <Filter className="w-4 h-4" />
                <span>Filter</span>
                <ChevronDown
                  className={`w-4 h-4 transition-transform duration-200 ${isFilterOpen ? "rotate-180" : ""}`}
                />
              </button>
              {isFilterOpen && (
                <div className="relative">
                  <div className="fixed inset-0 z-10" onClick={() => setIsFilterOpen(false)}></div>
                  <div className="absolute right-0 top-full mt-2 w-56 bg-white rounded-lg shadow-lg border border-gray-200 py-2 z-20">
                    <div className="px-4 py-2 text-sm font-medium text-gray-700 border-b border-gray-200">
                      {activeTab === 'users' ? 'User Filters' : 'Pool Filters'}
                    </div>
                    {/* User filters */}
                    {activeTab === 'users' && (
                      <>
                        <button
                          onClick={() => {
                            setUserFilter('active-7-days');
                            setIsFilterOpen(false);
                          }}
                          className={`w-full text-left px-4 py-2 text-sm hover:bg-gray-50 transition-colors duration-200 ${
                            userFilter === 'active-7-days' ? "bg-blue-50 text-blue-700" : "text-gray-700"
                          }`}
                        >
                          Active in last 7 days
                          {userFilter === 'active-7-days' && <span className="float-right">✓</span>}
                        </button>
                        <button
                          onClick={() => {
                            setUserFilter('has-creator-pool');
                            setIsFilterOpen(false);
                          }}
                          className={`w-full text-left px-4 py-2 text-sm hover:bg-gray-50 transition-colors duration-200 ${
                            userFilter === 'has-creator-pool' ? "bg-blue-50 text-blue-700" : "text-gray-700"
                          }`}
                        >
                          Has creator pool
                          {userFilter === 'has-creator-pool' && <span className="float-right">✓</span>}
                        </button>
                        <button
                          onClick={() => {
                            setUserFilter('has-stake-in-pool');
                            setIsFilterOpen(false);
                          }}
                          className={`w-full text-left px-4 py-2 text-sm hover:bg-gray-50 transition-colors duration-200 ${
                            userFilter === 'has-stake-in-pool' ? "bg-blue-50 text-blue-700" : "text-gray-700"
                          }`}
                        >
                          Has stake in pool
                          {userFilter === 'has-stake-in-pool' && <span className="float-right">✓</span>}
                        </button>
                        <button
                          onClick={() => {
                            setUserFilter('all');
                            setIsFilterOpen(false);
                          }}
                          className={`w-full text-left px-4 py-2 text-sm hover:bg-gray-50 transition-colors duration-200 ${
                            userFilter === 'all' ? "bg-blue-50 text-blue-700" : "text-gray-700"
                          }`}
                        >
                          All users
                          {userFilter === 'all' && <span className="float-right">✓</span>}
                        </button>
                      </>
                    )}
                    {/* Pool filters */}
                    {activeTab === 'pools' && (
                      <>
                        <button
                          onClick={() => {
                            setPoolFilter('no-fans');
                            setIsFilterOpen(false);
                          }}
                          className={`w-full text-left px-4 py-2 text-sm hover:bg-gray-50 transition-colors duration-200 ${
                            poolFilter === 'no-fans' ? "bg-blue-50 text-blue-700" : "text-gray-700"
                          }`}
                        >
                          Pools with no fans
                          {poolFilter === 'no-fans' && <span className="float-right">✓</span>}
                        </button>
                        <button
                          onClick={() => {
                            setPoolFilter('more-than-10-fans');
                            setIsFilterOpen(false);
                          }}
                          className={`w-full text-left px-4 py-2 text-sm hover:bg-gray-50 transition-colors duration-200 ${
                            poolFilter === 'more-than-10-fans' ? "bg-blue-50 text-blue-700" : "text-gray-700"
                          }`}
                        >
                          Pools with more than 10 fans
                          {poolFilter === 'more-than-10-fans' && <span className="float-right">✓</span>}
                        </button>
                        <button
                          onClick={() => {
                            setPoolFilter('more-than-10k-stake');
                            setIsFilterOpen(false);
                          }}
                          className={`w-full text-left px-4 py-2 text-sm hover:bg-gray-50 transition-colors duration-200 ${
                            poolFilter === 'more-than-10k-stake' ? "bg-blue-50 text-blue-700" : "text-gray-700"
                          }`}
                        >
                          Pools with more than 10k REVO in stake
                          {poolFilter === 'more-than-10k-stake' && <span className="float-right">✓</span>}
                        </button>
                        <button
                          onClick={() => {
                            setPoolFilter('all');
                            setIsFilterOpen(false);
                          }}
                          className={`w-full text-left px-4 py-2 text-sm hover:bg-gray-50 transition-colors duration-200 ${
                            poolFilter === 'all' ? "bg-blue-50 text-blue-700" : "text-gray-700"
                          }`}
                        >
                          All pools
                          {poolFilter === 'all' && <span className="float-right">✓</span>}
                        </button>
                      </>
                    )}
                  </div>
                </div>
              )}
            </div>

            {/* Sort Dropdown */}
            <div className="relative">
              <button
                onClick={() => {
                  setIsSortOpen(!isSortOpen);
                  setIsFilterOpen(false);
                }}
                className="flex items-center space-x-2 px-4 py-2 border border-gray-300 rounded-lg hover:bg-gray-50 transition-colors duration-200"
              >
                <SortDesc className="w-4 h-4" />
                <span>Sort</span>
                <ChevronDown
                  className={`w-4 h-4 transition-transform duration-200 ${isSortOpen ? "rotate-180" : ""}`}
                />
              </button>
              {isSortOpen && (
                <div className="relative">
                  <div className="fixed inset-0 z-10" onClick={() => setIsSortOpen(false)}></div>
                  <div className="absolute right-0 top-full mt-2 w-56 bg-white rounded-lg shadow-lg border border-gray-200 py-2 z-20">
                    <div className="px-4 py-2 text-sm font-medium text-gray-700 border-b border-gray-200">
                      Sort by
                    </div>
                    {sortOptions[activeTab].map(option => (
                      <button
                        key={option.value}
                        onClick={() => {
                          if(activeTab === 'users') {
                            setUserSort(option.value as UserSort);
                          } else if(activeTab === 'pools') {
                            setPoolSort(option.value as PoolSort);
                          }
                          setIsSortOpen(false);
                        }}
                        className={`w-full text-left px-4 py-2 text-sm hover:bg-gray-50 transition-colors duration-200 ${(activeTab === 'users' && option.value === userSort) || (activeTab === 'pools' && option.value === poolSort) ? "bg-blue-50 text-blue-700" : "text-gray-700"}`}
                      >
                        {option.label}
                        {(activeTab === 'users' && option.value === userSort) || (activeTab === 'pools' && option.value === poolSort) ? <span className="float-right">✓</span> : null}
                      </button>
                    ))}
                  </div>
                </div>
              )}
            </div>
          </div>
        </div>
      </div>

      {/* Tabs */}
      <div className="mb-8">
        <div className="border-b border-gray-200">
          <nav className="-mb-px flex space-x-8">
            <button
              onClick={() => {
                setActiveTab("users");
                onTabChange?.("users");
              }}
              className={`py-2 px-1 border-b-2 font-medium text-sm ${
                activeTab === "users"
                  ? "border-blue-500 text-blue-600"
                  : "border-transparent text-gray-500 hover:text-gray-700 hover:border-gray-300"
              }`}
            >
              <div className="flex items-center space-x-2">
                <Users className="w-4 h-4" />
                <span>Users</span>
              </div>
            </button>
            <button
              onClick={() => {
                setActiveTab("pools");
                onTabChange?.("pools");
              }}
              className={`py-2 px-1 border-b-2 font-medium text-sm ${
                activeTab === "pools"
                  ? "border-blue-500 text-blue-600"
                  : "border-transparent text-gray-500 hover:text-gray-700 hover:border-gray-300"
              }`}
            >
              <div className="flex items-center space-x-2">
                <Trophy className="w-4 h-4" />
                <span>Reward Pools</span>
              </div>
            </button>
            <button
              onClick={() => {
                setActiveTab("nfts");
                onTabChange?.("nfts");
              }}
              className={`py-2 px-1 border-b-2 font-medium text-sm ${
                activeTab === "nfts"
                  ? "border-blue-500 text-blue-600"
                  : "border-transparent text-gray-500 hover:text-gray-700 hover:border-gray-300"
              }`}
            >
              <div className="flex items-center space-x-2">
                <Coins className="w-4 h-4" />
                <span>NFTs</span>
              </div>
            </button>
          </nav>
        </div>
      </div>

      {/* Content */}
      <div className="mb-12">
        {activeTab === "users" && (
          <UsersTab
            searchQuery={debouncedSearchQuery}
            userFilter={userFilter}
            userSort={userSort}
            handleViewProfile={handleViewProfile}
          />
        )}
        {activeTab === "pools" && (
          <PoolsTab
            searchQuery={debouncedSearchQuery}
            poolFilter={poolFilter}
            poolSort={poolSort}
          />
        )}
        {activeTab === "nfts" && (
          <div className="text-center py-12">
            <div className="text-gray-400 mb-4">
              <Coins className="w-16 h-16 mx-auto" />
            </div>
            <h3 className="text-xl font-medium text-gray-900 mb-2">NFTs Coming Soon</h3>
            <p className="text-gray-500 max-w-md mx-auto">
              We're working on bringing you NFT discovery and trading. Check back later!
            </p>
          </div>
        )}
      </div>

      {/* Modals */}
      {isCreatorPoolModalOpen && selectedCreatorPool && (
        <PoolDetailsModal
          pool={selectedCreatorPool}
          isOpen={isCreatorPoolModalOpen}
          onClose={() => {
            setIsCreatorPoolModalOpen(false);
            setSelectedCreatorPool(null);
          }}
        />
      )}
    </div>
  );
}<|MERGE_RESOLUTION|>--- conflicted
+++ resolved
@@ -19,31 +19,6 @@
   onTabChange?: (tab: "users" | "pools" | "nfts") => void;
 }
 
-<<<<<<< HEAD
-export interface RewardPool {
-  id: number;
-  description: string | null;
-  chainId: string;
-  userId: number;
-  poolAddress: string | null;
-  image_file_id: number | null;
-  imageUrl?: string | null;
-  name: string; // Add this line
-  // Placeholder fields for client-side derivation or future server implementation
-  title: string;
-  totalReward: number;
-  stakedAmount: number;
-  participants: number;
-  
-  category: "staking" | "social" | "trading" | "community";
-  createdBy: string;
-  earnedRewards: number;
-  estimatedRewards: number;
-  creatorAddress?: string | null;
-}
-
-=======
->>>>>>> f47489f0
 export default function ExplorePage({ initialTab, onTabChange }: ExplorePageProps) {
   const getInitialTabFromQuery = (): "users" | "pools" | "nfts" => {
     if (typeof window !== "undefined") {
@@ -109,285 +84,6 @@
   const handleViewProfile = (username: string) => {
     window.open(`${window.location.origin}/${username}`, "_blank", "noopener,noreferrer");
   };
-<<<<<<< HEAD
-  const handleJoinPool = (poolId: number) => {
-    const pool = pools?.find(p => p.id === poolId);
-    if (pool) {
-      // Criar um objeto que tenha a estrutura esperada pelo useStaking
-      const poolForStaking = {
-        id: pool.id,
-        title: pool.title,
-        description: pool.description ?? "",
-        chainId: pool.chainId,
-        poolAddress: pool.poolAddress,
-        imageUrl: pool.imageUrl,
-        currentStake: 0,
-      };
-
-      setSelectedStakingPool(poolForStaking);
-      setStakingMode("stake");
-      setIsStakingModalOpen(true);
-    }
-  };
-
-  const handleViewPool = (poolId: number) => {
-    const pool = pools?.find(p => p.id === poolId);
-    if (pool) {
-      const poolForView: RewardPool = {
-        id: pool.id,
-        description: pool.description,
-        chainId: pool.chainId,
-        userId: pool.walletId, // Use walletId instead of userId since pools now relate to wallets
-        poolAddress: pool.poolAddress,
-        image_file_id: pool.image_file_id,
-        imageUrl: pool.imageUrl,
-        name: pool.name, // Add this line
-        title: pool.title || "Untitled Pool", // Placeholder
-        totalReward: pool.totalReward || 0, // Placeholder
-        stakedAmount: pool.stakedAmount || 0, // Add stakedAmount
-        participants: pool.participants || 0, // Placeholder
-        category: (pool.category || "staking") as "staking" | "social" | "trading" | "community", // Placeholder
-        createdBy: pool.createdBy || "Unknown", // Placeholder
-        earnedRewards: 0,
-        estimatedRewards: 0,
-        creatorAddress: pool.creatorAddress, // Add creatorAddress
-      };
-
-      setSelectedRewardPoolForView(poolForView);
-      setIsRewardPoolViewModalOpen(true);
-    }
-  };
-
-  const renderUsers = () => {
-    if (isLoadingUsers) {
-      return (
-        <div className="space-y-6">
-          <div className="grid grid-cols-1 md:grid-cols-2 lg:grid-cols-3 gap-6">
-            {Array.from({ length: 6 }).map((_, index) => (
-              <UserSkeleton key={index} />
-            ))}
-          </div>
-        </div>
-      );
-    }
-
-    return (
-      <div className="space-y-6">
-        <div className="grid grid-cols-1 md:grid-cols-2 lg:grid-cols-3 gap-6">
-          {users?.map(user => (
-            <div
-              key={user.id}
-              className="bg-white rounded-xl border border-gray-200 shadow-sm hover:shadow-md transition-shadow duration-200 overflow-hidden"
-            >
-              {user.banner ? (
-                <div className="h-24 bg-gradient-to-r from-blue-500 to-purple-600 relative">
-                  <img
-                    src={user.banner}
-                    alt={`${user.displayName} banner`}
-                    className="w-full h-full object-cover"
-                  />
-                  <div className="absolute inset-0 bg-black bg-opacity-20"></div>
-                </div>
-              ) : (
-                <div className="h-24 bg-gradient-to-r from-blue-500 to-purple-600 relative shadow-inner"></div>
-              )}
-
-              <div className="p-6 relative">
-                <div className="absolute -top-12 left-6">
-                  {user.avatar ? (
-                    <img
-                      src={user.avatar}
-                      alt={user.displayName}
-                      className="w-16 h-16 rounded-full border-4 border-white shadow-lg object-cover"
-                    />
-                  ) : (
-                    <div className="w-16 h-16 rounded-full border-4 border-white shadow-lg object-cover flex items-center justify-center bg-gray-200 text-gray-500">
-                      <User className="w-8 h-8" />
-                    </div>
-                  )}
-                </div>
-
-                <div className="mt-6">
-                  <div className="flex items-center justify-between mb-2">
-                    <div className="flex items-center space-x-2">
-                      <h3 className="font-semibold text-gray-900">{user.displayName}</h3>
-                      {user.verified && (
-                        <div className="w-4 h-4 bg-blue-500 rounded-full flex items-center justify-center">
-                          <svg
-                            className="w-2.5 h-2.5 text-white"
-                            fill="currentColor"
-                            viewBox="0 0 20 20"
-                          >
-                            <path
-                              fillRule="evenodd"
-                              d="M16.707 5.293a1 1 0 010 1.414l-8 8a1 1 0 01-1.414 0l-4-4a1 1 0 011.414-1.414L8 12.586l7.293-7.293a1 1 0 011.414 0z"
-                              clipRule="evenodd"
-                            />
-                          </svg>
-                        </div>
-                      )}
-                    </div>
-                    <div className="relative group">
-                      <span className="px-2 py-1 rounded-full text-xs font-medium cursor-help bg-gray-100 text-gray-700">
-                        {user.poolStake.toLocaleString()} Pool Stake
-                      </span>
-                      <div className="absolute bottom-full right-0 mb-2 opacity-0 group-hover:opacity-100 transition-opacity duration-200 pointer-events-none z-10">
-                        <div className="bg-gray-900 text-white text-xs rounded-lg py-2 px-3 whitespace-nowrap shadow-lg">
-                          Amount staked to users pool by others
-                          <div className="absolute top-full right-4 w-0 h-0 border-l-4 border-r-4 border-t-4 border-transparent border-t-gray-900"></div>
-                        </div>
-                      </div>
-                    </div>
-                  </div>
-
-                  <p className="text-sm text-gray-500 mb-2">@{user.username}</p>
-                  <div
-                    className="text-sm text-gray-600 mb-4 line-clamp-2"
-                    dangerouslySetInnerHTML={{ __html: user.bio }}
-                  />
-
-                  <div className="flex space-x-2">
-                    <button
-                      onClick={() => handleViewProfile(user.username)}
-                      className="flex-1 py-2 px-3 bg-gray-100 hover:bg-gray-200 text-gray-700 rounded-lg font-medium transition-colors duration-200 text-sm"
-                    >
-                      View Profile
-                    </button>
-                  </div>
-                </div>
-              </div>
-            </div>
-          ))}
-        </div>
-      </div>
-    );
-  };
-
-  // User Skeleton Component
-  const UserSkeleton = () => (
-    <div className="bg-white rounded-xl border border-gray-200 shadow-sm overflow-hidden">
-      {/* Banner skeleton */}
-      <div className="h-24 bg-gradient-to-r from-blue-200 to-purple-200 relative animate-pulse"></div>
-
-      {/* Profile image skeleton */}
-      <div className="p-6 relative">
-        <div className="absolute -top-12 left-6">
-          <div className="w-16 h-16 rounded-full border-4 border-white shadow-lg bg-gray-300 animate-pulse"></div>
-        </div>
-
-        <div className="mt-6">
-          {/* Name and verification skeleton */}
-          <div className="flex items-center justify-between mb-2">
-            <div className="flex items-center space-x-2">
-              <div className="h-5 bg-gray-300 rounded w-24 animate-pulse"></div>
-              <div className="w-4 h-4 bg-gray-300 rounded-full animate-pulse"></div>
-            </div>
-            <div>
-              <div className="h-6 bg-gray-300 rounded-full w-28 animate-pulse"></div>
-            </div>
-          </div>
-
-          {/* Username skeleton */}
-          <div className="h-4 bg-gray-300 rounded w-20 mb-2 animate-pulse"></div>
-
-          {/* Bio skeleton */}
-          <div className="space-y-2 mb-4">
-            <div className="h-4 bg-gray-300 rounded w-full animate-pulse"></div>
-            <div className="h-4 bg-gray-300 rounded w-4/5 animate-pulse"></div>
-          </div>
-
-          {/* Action button skeleton */}
-          <div className="flex space-x-2">
-            <div className="flex-1 py-2 px-3 bg-gray-200 rounded-lg animate-pulse"></div>
-          </div>
-        </div>
-      </div>
-    </div>
-  );
-
-  const renderPools = () => {
-    if (isLoadingPools) {
-      return <div className="text-center py-8">Loading reward pools...</div>;
-    }
-
-    if (!pools || pools.length === 0) {
-      return <div className="text-center py-8 text-gray-500">No reward pools found.</div>;
-    }
-
-    return (
-      <div className="space-y-6">
-        <div className="grid grid-cols-1 md:grid-cols-2 lg:grid-cols-3 gap-6">
-          {pools.map(pool => (
-            <div
-              key={pool.id}
-              className="bg-white rounded-xl border border-gray-200 shadow-sm hover:shadow-md transition-shadow duration-200 overflow-hidden"
-            >
-              {pool.imageUrl ? (
-                <div className="h-32 bg-gradient-to-r from-blue-500 to-purple-600 relative overflow-hidden">
-                  <img
-                    src={pool.imageUrl}
-                    alt={pool.title}
-                    className="w-full h-full object-cover"
-                  />
-                  <div className="absolute inset-0 bg-black bg-opacity-20"></div>
-                </div>
-              ) : (
-                <div className="h-32 bg-gray-200" />
-              )}
-
-              <div className="p-6">
-                <h3 className="text-lg font-semibold text-gray-900 mb-2">
-                  {pool.name ?? "Untitled Pool"}
-                </h3>
-                <p className="text-gray-600 text-sm mb-4 line-clamp-2">
-                  {pool.description ?? "No description available."}
-                </p>
-
-                <div className="space-y-3 mb-4">
-                  <div className="flex items-center justify-between text-sm">
-                    <span className="text-gray-500">Total Stake</span>
-                    <span className="font-semibold text-gray-900">
-                      {(pool.stakedAmount ?? 0).toLocaleString()}{" "}
-                      {getChainConfig(parseInt(pool.chainId))?.nativeCurrency.symbol || "REVO"}
-                    </span>
-                  </div>
-                  <div className="flex items-center justify-between text-sm">
-                    <span className="text-gray-500">Participants</span>
-                    <span className="font-semibold text-gray-900">
-                      {(pool.participants ?? 0).toLocaleString()}
-                    </span>
-                  </div>
-                </div>
-
-                <span className="absolute top-2 right-2 inline-flex items-center rounded-full border border-blue-400 bg-blue-50 px-2.5 py-0.5 text-xs font-medium text-blue-700">
-                  New
-                </span>
-
-                <div className="flex space-x-2">
-                  <button
-                    onClick={() => handleViewPool(pool.id)}
-                    className="flex-1 py-2 px-3 bg-gray-100 hover:bg-gray-200 text-gray-700 rounded-lg font-medium transition-colors duration-200 flex items-center justify-center space-x-1"
-                  >
-                    <Users className="w-4 h-4" />
-                    <span>View Pool</span>
-                  </button>
-                  <button
-                    onClick={() => handleJoinPool(pool.id)}
-                    className={`flex-1 py-2 px-3 rounded-lg font-medium transition-colors duration-200 flex items-center justify-center space-x-1 bg-blue-600 text-white hover:bg-blue-700`}
-                  >
-                    <Coins className="w-4 h-4" />
-                    <span>Stake</span>
-                  </button>
-                </div>
-              </div>
-            </div>
-          ))}
-        </div>
-      </div>
-    );
-  };
-=======
->>>>>>> f47489f0
   return (
     <div className="max-w-7xl mx-auto px-4 md:px-8 py-8">
       {/* Header */}
