--- conflicted
+++ resolved
@@ -1,10 +1,6 @@
-<<<<<<< HEAD
-import { Search } from "lucide-react";interface MarketplaceHeaderProps {
-=======
-
+ 
 
 interface MarketplaceHeaderProps {
->>>>>>> 0f7d781c
   view: "grid" | "list";
   filter: string;
   sort: "popular" | "newest";
@@ -13,7 +9,7 @@
   onSortChange: (sort: "popular" | "newest") => void;
 }
 
-export function MarketplaceHeader(_: MarketplaceHeaderProps) {
+export function MarketplaceHeader(__: MarketplaceHeaderProps) {
   return (
     <div className="p-6 border-b border-gray-200 space-y-4">
       <div className="flex items-center justify-between">
@@ -23,7 +19,7 @@
         </div>
       </div>
 
-      <div className="flex items-center space-x-4">
+      {/* <div className="flex items-center space-x-4">
         <div className="flex-1 relative">
           <Search className="w-5 h-5 absolute left-3 top-1/2 -translate-y-1/2 text-gray-400" />
           <input
@@ -42,7 +38,7 @@
           <option value="popular">Most Popular</option>
           <option value="newest">Newest</option>
         </select>
-      </div>
+      </div> */}
     </div>
   );
 }