import React, { useEffect, useState, useMemo } from "react";
import { Outlet, Link, useLocation, useParams } from "react-router";
import AMPLIFY_FULL_K from "@/assets/AMPLIFY_FULL_K.svg";
import { UserMenu } from "../auth/UserMenu";
<<<<<<< HEAD
import { normalizeOnelink } from "@/utils/onelink";
import { oneTapCall } from "@/lib/auth-client";
=======
import { normalizeHandle } from "@/utils/handle";
>>>>>>> ce11c326

// Default handle username to show when accessing root URL
const DEFAULT_ONELINK = "landingpage";

interface PublicLayoutProps {
  children?: React.ReactNode;
}

const PublicLayout: React.FC<PublicLayoutProps> = ({ children }) => {
  const { handle = "" } = useParams();
  const location = useLocation();

  // Check if we're on the register route
  const isRegisterRoute = location.pathname === "/register";
  const isLoginRoute = location.pathname === "/login";

  const [loading, setLoading] = useState(isRegisterRoute || isLoginRoute ? false : true);

  // Use default handle when on root URL with no handle parameter
  const effectiveHandle =
    ["/", "/register", "/login"].includes(location.pathname) && (!handle || handle === "")
      ? DEFAULT_ONELINK
      : handle;

  // Normalize handle to handle @ symbols in URLs
  const normalizedHandle = normalizeHandle(effectiveHandle);

  // Determine if navbar should be shown (landingpage user, root route, or register route)
<<<<<<< HEAD
  const shouldShowNavbar = useMemo(() => {
    return (
      location.pathname.includes("/i/") ||
      normalizedOnelink === DEFAULT_ONELINK ||
      location.pathname === "/" ||
      isRegisterRoute ||
      isLoginRoute
    );
  }, [location.pathname, normalizedOnelink, isRegisterRoute, isLoginRoute]);

  useEffect(() => {
    if (shouldShowNavbar) {
      oneTapCall();
    }
  }, [shouldShowNavbar]);
=======
  const shouldShowNavbar =
    location.pathname.includes("/i/") ||
    normalizedHandle === DEFAULT_ONELINK ||
    location.pathname === "/" ||
    isRegisterRoute ||
    isLoginRoute;
>>>>>>> ce11c326

  return (
    <div className="min-h-screen flex flex-col">
      {/* Navbar - visível nas rotas definidas */}
      {shouldShowNavbar && (
        <header className="sticky top-0 z-30 h-16 border-b bg-white px-6 flex items-center justify-between shrink-0 shadow-sm">
          <div className="flex items-center space-x-6">
            <Link to="/" className="flex items-center">
              <img src={AMPLIFY_FULL_K} alt="Amplify Logo" className="h-8" />
            </Link>
            <Link to="/i/pools" className="text-sm font-medium text-gray-700 hover:text-gray-900">
              Pools
            </Link>
          </div>
          <UserMenu />
        </header>
      )}

      <main className="flex-grow">{children || <Outlet />}</main>
    </div>
  );
};

export default PublicLayout;<|MERGE_RESOLUTION|>--- conflicted
+++ resolved
@@ -1,13 +1,9 @@
 import React, { useEffect, useState, useMemo } from "react";
 import { Outlet, Link, useLocation, useParams } from "react-router";
 import AMPLIFY_FULL_K from "@/assets/AMPLIFY_FULL_K.svg";
-import { UserMenu } from "../auth/UserMenu";
-<<<<<<< HEAD
-import { normalizeOnelink } from "@/utils/onelink";
+import { UserMenu } from "../auth/UserMenu"; 
 import { oneTapCall } from "@/lib/auth-client";
-=======
 import { normalizeHandle } from "@/utils/handle";
->>>>>>> ce11c326
 
 // Default handle username to show when accessing root URL
 const DEFAULT_ONELINK = "landingpage";
@@ -36,30 +32,21 @@
   const normalizedHandle = normalizeHandle(effectiveHandle);
 
   // Determine if navbar should be shown (landingpage user, root route, or register route)
-<<<<<<< HEAD
   const shouldShowNavbar = useMemo(() => {
     return (
       location.pathname.includes("/i/") ||
-      normalizedOnelink === DEFAULT_ONELINK ||
+      normalizedHandle === DEFAULT_ONELINK ||
       location.pathname === "/" ||
       isRegisterRoute ||
       isLoginRoute
     );
-  }, [location.pathname, normalizedOnelink, isRegisterRoute, isLoginRoute]);
+  }, [location.pathname, normalizedHandle, isRegisterRoute, isLoginRoute]);
 
   useEffect(() => {
     if (shouldShowNavbar) {
       oneTapCall();
     }
   }, [shouldShowNavbar]);
-=======
-  const shouldShowNavbar =
-    location.pathname.includes("/i/") ||
-    normalizedHandle === DEFAULT_ONELINK ||
-    location.pathname === "/" ||
-    isRegisterRoute ||
-    isLoginRoute;
->>>>>>> ce11c326
 
   return (
     <div className="min-h-screen flex flex-col">
