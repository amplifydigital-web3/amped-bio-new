import { createContext, useContext, ReactNode, useState, useEffect } from "react";
import type { AuthUser } from "../types/auth";
import { trpcClient } from "../utils/trpc";
import { authClient } from "../lib/auth-client";
import { createAuthClient } from "better-auth/react";

// Extended user type for better-auth session
interface BetterAuthUser {
  id: string;
  email: string;
  emailVerified: boolean;
  name: string;
  image?: string | null;
  createdAt: Date;
  updatedAt: Date;
  handle?: string | null;
  role?: string;
}

<<<<<<< HEAD
type AuthContextType = {
  authUser: AuthUser | null;
  error: string | null;
  isAuthenticated: boolean;
  isPending: boolean;

=======
// Helper function to decode JWT and get its payload (browser-compatible)
const decodeToken = (token: string | null): JwtPayload | null => {
  if (!token) return null;

  try {
    // Split the JWT into header, payload, signature
    const parts = token.split(".");
    if (parts.length !== 3) return null;

    // Convert base64url to base64
    const base64 = parts[1].replace(/-/g, "+").replace(/_/g, "/");

    // Add padding if needed
    const paddedBase64 = base64.padEnd(base64.length + ((4 - (base64.length % 4)) % 4), "=");

    // Use Buffer to decode
    const jsonStr = Buffer.from(paddedBase64, "base64").toString("utf8");

    return JSON.parse(jsonStr);
  } catch (error) {
    console.error("Error decoding JWT token:", error);
    return null;
  }
};

// Helper function to check if token is expired or invalid
// Returns true if the token is expired, has no expiration date, or is invalid
const isTokenExpired = (token: string | null): boolean => {
  const payload = decodeToken(token);

  if (!payload || !payload.exp) return true;

  const expirationTime = payload.exp * 1000; // Convert to milliseconds
  const now = Date.now();

  return now >= expirationTime;
};

// Helper function to validate token using tRPC "me" method
const validateTokenWithServer = async (): Promise<{ isValid: boolean; user?: AuthUser }> => {
  try {
    const token = localStorage.getItem(AUTH_STORAGE_KEYS.AUTH_TOKEN);
    if (!token) return { isValid: false };

    const response = await trpcClient.auth.me.query();

    // Map server response to AuthUser type
    const user: AuthUser = {
      id: response.user.id,
      email: response.user.email,
      handle: response.user.handle ?? "",
      role: response.user.role,
      image: response.user.image,
      wallet: response.user.wallet,
    };

    return { isValid: true, user };
  } catch (error) {
    console.error("Token validation failed:", error);
    // Clear invalid token from localStorage
    localStorage.removeItem(AUTH_STORAGE_KEYS.AUTH_TOKEN);
    return { isValid: false };
  }
};

// Helper function to attempt token refresh
const attemptTokenRefresh = async (): Promise<{ success: boolean; newToken?: string }> => {
  try {
    const response = await trpcClient.auth.refreshToken.mutate();
    return { success: true, newToken: response.accessToken };
  } catch (error) {
    console.error("Token refresh failed:", error);
    return { success: false };
  }
};

type AuthContextType = {
  authUser: AuthUser | null;
  error: string | null;
  isAuthenticated: boolean | null; // null = loading, true = authenticated, false = not authenticated
  jwtToken: string | null; // Add JWT token to context
  signIn: (email: string, password: string, recaptchaToken: string | null) => Promise<AuthUser>;
  signInWithGoogle: (token: string) => Promise<AuthUser>; // Add Google auth method
  signUp: (
    handle: string,
    email: string,
    password: string,
    recaptchaToken: string | null
  ) => Promise<AuthUser>;
>>>>>>> ce11c326
  signOut: () => Promise<void>;
  resetPassword: (
    email: string,
    recaptchaToken: string | null
  ) => Promise<{ success: boolean; message: string }>;
  updateAuthUser: (userData: Partial<AuthUser>) => void;
  refreshUserData: () => Promise<void>;
};

const AuthContext = createContext<AuthContextType | undefined>(undefined);

// Create auth client for useSession hook
const { useSession } = createAuthClient();

export const AuthProvider = ({ children }: { children: ReactNode }) => {
  const [authUser, setAuthUser] = useState<AuthUser | null>(null);
  const [error, setError] = useState<string | null>(null);

  // Use the useSession hook to manage session state
  const { data: session, isPending, error: sessionError } = useSession();

  // Sync session data with AuthContext
  useEffect(() => {
    console.log("AuthProvider session changed:", session);
    if (session?.user) {
      const user = session.user as BetterAuthUser;
      const mappedUser: AuthUser = {
        id: parseInt(user.id),
        email: user.email,
        handle: user.handle || user.name || "",
        role: user.role || "user",
        image: user.image || null,
        wallet: null,
      };
      setAuthUser(mappedUser);
    } else {
      setAuthUser(null);
    }
  }, [session]);

  // Handle session errors
  useEffect(() => {
    if (sessionError) {
      setError(sessionError.message);
    }
  }, [sessionError]);

  const signIn = async (email: string, password: string, _recaptchaToken: string | null) => {
    try {
      setError(null);
      const response = await authClient.signIn.email({
        email,
        password,
      });
      if (response.data?.user) {
        const user = response.data.user as BetterAuthUser;
        const mappedUser: AuthUser = {
          id: parseInt(user.id),
          email: user.email,
          handle: user.handle || "",
          role: user.role || "user",
          image: user.image || null,
          wallet: null,
        };
        setAuthUser(mappedUser);
        return mappedUser;
      } else {
        throw new Error("Login failed");
      }
    } catch (error) {
      setError((error as Error).message);
      throw error;
    }
  };

  const signUp = async (
    handle: string,
    email: string,
    password: string,
    _recaptchaToken: string | null
  ) => {
    try {
      setError(null);
<<<<<<< HEAD
      const response = await authClient.signUp.email({
=======
      const response = await trpcClient.auth.register.mutate({
        handle,
>>>>>>> ce11c326
        email,
        password,
        name: handle,
      });
      if (response.data?.user) {
        const user = response.data.user as BetterAuthUser;
        const mappedUser: AuthUser = {
          id: parseInt(user.id),
          email: user.email,
          handle: handle,
          role: user.role || "user",
          image: user.image || null,
          wallet: null,
        };
        setAuthUser(mappedUser);
        return mappedUser;
      } else {
        throw new Error("Sign up failed");
      }
    } catch (error) {
      setError((error as Error).message);
      throw error;
    }
  };

  const resetPassword = async (email: string, _recaptchaToken: string | null) => {
    try {
      // Use forgotPassword method for password reset request
      const response = await authClient.requestPasswordReset({
        email,
        redirectTo: "/auth/reset-password",
      });

      if (response.error) {
        return {
          success: false,
          message: response.error.message || "Password reset request failed",
        };
      }
      return {
        success: true,
        message: "Password reset email sent",
      };
    } catch (error) {
      setError((error as Error).message);
      return {
        success: false,
        message: (error as Error).message || "Password reset request failed",
      };
    }
  };

  const _setAuthUser = (user: AuthUser | null) => {
    setAuthUser(user);
  };

  const updateAuthUser = (userData: Partial<AuthUser>) => {
    const newUser = authUser ? { ...authUser, ...userData } : null;
    setAuthUser(newUser);
  };

  const refreshUserData = async () => {
    try {
      const response = await trpcClient.auth.me.query();
      const mappedUser: AuthUser = {
        id: response.user.id,
        email: response.user.email,
        handle: response.user.handle ?? "",
        role: response.user.role,
        image: response.user.image,
        wallet: response.user.wallet,
      };
      setAuthUser(mappedUser);
    } catch (error) {
      console.error("Error refreshing user data:", error);
    }
  };

  const signInWithGoogle = async (_token: string) => {
    try {
      setError(null);
      const response = await authClient.signIn.social({
        provider: "google",
        callbackURL: "/",
      });
      if (response.data && !response.error) {
        const session = await authClient.getSession();
        if (session?.data?.user) {
          const user = session.data.user as BetterAuthUser;

          const mappedUser: AuthUser = {
            id: parseInt(user.id),
            email: user.email,
            handle: user.handle || "",
            role: user.role || "user",
            image: user.image || null,
            wallet: null,
          };
          setAuthUser(mappedUser);
          return mappedUser;
        }
      }
      throw new Error("Google sign in failed");
    } catch (error) {
      setError((error as Error).message);
      throw error;
    }
  };

  const value = {
    authUser,
    error,
    isAuthenticated: !!authUser,
    isPending,
    signIn,
    signUp,
    signInWithGoogle,
    signOut: async () => {
      try {
        await authClient.signOut();
        setAuthUser(null);
        setError(null);
      } catch (error) {
        setError((error as Error).message);
      }
    },
    resetPassword,
    updateAuthUser,
    refreshUserData,
  };

  return <AuthContext.Provider value={value}>{children}</AuthContext.Provider>;
};

// eslint-disable-next-line react-refresh/only-export-components
export const useAuth = () => {
  const context = useContext(AuthContext);
  if (context === undefined) {
    throw new Error("useAuth must be used within an AuthProvider");
  }
  return context;
};<|MERGE_RESOLUTION|>--- conflicted
+++ resolved
@@ -17,104 +17,12 @@
   role?: string;
 }
 
-<<<<<<< HEAD
 type AuthContextType = {
   authUser: AuthUser | null;
   error: string | null;
   isAuthenticated: boolean;
   isPending: boolean;
 
-=======
-// Helper function to decode JWT and get its payload (browser-compatible)
-const decodeToken = (token: string | null): JwtPayload | null => {
-  if (!token) return null;
-
-  try {
-    // Split the JWT into header, payload, signature
-    const parts = token.split(".");
-    if (parts.length !== 3) return null;
-
-    // Convert base64url to base64
-    const base64 = parts[1].replace(/-/g, "+").replace(/_/g, "/");
-
-    // Add padding if needed
-    const paddedBase64 = base64.padEnd(base64.length + ((4 - (base64.length % 4)) % 4), "=");
-
-    // Use Buffer to decode
-    const jsonStr = Buffer.from(paddedBase64, "base64").toString("utf8");
-
-    return JSON.parse(jsonStr);
-  } catch (error) {
-    console.error("Error decoding JWT token:", error);
-    return null;
-  }
-};
-
-// Helper function to check if token is expired or invalid
-// Returns true if the token is expired, has no expiration date, or is invalid
-const isTokenExpired = (token: string | null): boolean => {
-  const payload = decodeToken(token);
-
-  if (!payload || !payload.exp) return true;
-
-  const expirationTime = payload.exp * 1000; // Convert to milliseconds
-  const now = Date.now();
-
-  return now >= expirationTime;
-};
-
-// Helper function to validate token using tRPC "me" method
-const validateTokenWithServer = async (): Promise<{ isValid: boolean; user?: AuthUser }> => {
-  try {
-    const token = localStorage.getItem(AUTH_STORAGE_KEYS.AUTH_TOKEN);
-    if (!token) return { isValid: false };
-
-    const response = await trpcClient.auth.me.query();
-
-    // Map server response to AuthUser type
-    const user: AuthUser = {
-      id: response.user.id,
-      email: response.user.email,
-      handle: response.user.handle ?? "",
-      role: response.user.role,
-      image: response.user.image,
-      wallet: response.user.wallet,
-    };
-
-    return { isValid: true, user };
-  } catch (error) {
-    console.error("Token validation failed:", error);
-    // Clear invalid token from localStorage
-    localStorage.removeItem(AUTH_STORAGE_KEYS.AUTH_TOKEN);
-    return { isValid: false };
-  }
-};
-
-// Helper function to attempt token refresh
-const attemptTokenRefresh = async (): Promise<{ success: boolean; newToken?: string }> => {
-  try {
-    const response = await trpcClient.auth.refreshToken.mutate();
-    return { success: true, newToken: response.accessToken };
-  } catch (error) {
-    console.error("Token refresh failed:", error);
-    return { success: false };
-  }
-};
-
-type AuthContextType = {
-  authUser: AuthUser | null;
-  error: string | null;
-  isAuthenticated: boolean | null; // null = loading, true = authenticated, false = not authenticated
-  jwtToken: string | null; // Add JWT token to context
-  signIn: (email: string, password: string, recaptchaToken: string | null) => Promise<AuthUser>;
-  signInWithGoogle: (token: string) => Promise<AuthUser>; // Add Google auth method
-  signUp: (
-    handle: string,
-    email: string,
-    password: string,
-    recaptchaToken: string | null
-  ) => Promise<AuthUser>;
->>>>>>> ce11c326
   signOut: () => Promise<void>;
   resetPassword: (
     email: string,
@@ -198,14 +106,10 @@
   ) => {
     try {
       setError(null);
-<<<<<<< HEAD
       const response = await authClient.signUp.email({
-=======
-      const response = await trpcClient.auth.register.mutate({
-        handle,
->>>>>>> ce11c326
         email,
         password,
+        // TODO fix this, add correct handle and name field
         name: handle,
       });
       if (response.data?.user) {
