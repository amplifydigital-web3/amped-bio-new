import { createContext, useContext, useState, useEffect, ReactNode, useCallback } from "react";
import type { AuthUser } from "../types/auth";
import { trpcClient } from "../utils/trpc";
import { AUTH_EVENTS } from "../constants/auth-events";
import { AUTH_STORAGE_KEYS } from "../constants/auth-storage";

// Define a type for JWT payload
interface JwtPayload {
  exp?: number;
  iat?: number;
  sub?: string;
  [key: string]: any;
}

// Helper function to decode JWT and get its payload (browser-compatible)
const decodeToken = (token: string | null): JwtPayload | null => {
  if (!token) return null;

  try {
    // Split the JWT into header, payload, signature
    const parts = token.split(".");
    if (parts.length !== 3) return null;

    // Convert base64url to base64
    const base64 = parts[1].replace(/-/g, "+").replace(/_/g, "/");

    // Add padding if needed
    const paddedBase64 = base64.padEnd(base64.length + ((4 - (base64.length % 4)) % 4), "=");

    // Use Buffer to decode
    const jsonStr = Buffer.from(paddedBase64, "base64").toString("utf8");

    return JSON.parse(jsonStr);
  } catch (error) {
    console.error("Error decoding JWT token:", error);
    return null;
  }
};

// Helper function to check if token is expired or invalid
// Returns true if the token is expired, has no expiration date, or is invalid
const isTokenExpired = (token: string | null): boolean => {
  const payload = decodeToken(token);

  if (!payload || !payload.exp) return true;

  const expirationTime = payload.exp * 1000; // Convert to milliseconds
  const now = Date.now();

  return now >= expirationTime;
};

// Helper function to validate token using tRPC "me" method
const validateTokenWithServer = async (): Promise<{ isValid: boolean; user?: AuthUser }> => {
  try {
    const token = localStorage.getItem(AUTH_STORAGE_KEYS.AUTH_TOKEN);
    if (!token) return { isValid: false };

    const response = await trpcClient.auth.me.query();

    // Map server response to AuthUser type
    const user: AuthUser = {
      id: response.user.id,
      email: response.user.email,
      onelink: response.user.onelink ?? "",
      role: response.user.role,
      image: response.user.image,
    };

    return { isValid: true, user };
  } catch (error) {
    console.error("Token validation failed:", error);
    // Clear invalid token from localStorage
    localStorage.removeItem(AUTH_STORAGE_KEYS.AUTH_TOKEN);
    return { isValid: false };
  }
};

// Helper function to attempt token refresh
const attemptTokenRefresh = async (): Promise<{ success: boolean; newToken?: string }> => {
  try {
    const response = await trpcClient.auth.refreshToken.mutate();
    return { success: true, newToken: response.accessToken };
  } catch (error) {
    console.error("Token refresh failed:", error);
    return { success: false };
  }
};

type AuthContextType = {
  authUser: AuthUser | null;
  error: string | null;
  isAuthenticated: boolean | null; // null = loading, true = authenticated, false = not authenticated
  jwtToken: string | null; // Add JWT token to context
  signIn: (email: string, password: string, recaptchaToken: string | null) => Promise<AuthUser>;
<<<<<<< HEAD
  signUp: (onelink: string, email: string, password: string, recaptchaToken: string | null) => Promise<AuthUser>;
  signInWithGoogle: (token: string) => Promise<AuthUser>; // Add Google auth method
=======
  signUp: (
    onelink: string,
    email: string,
    password: string,
    recaptchaToken: string | null
  ) => Promise<AuthUser>;
>>>>>>> f250a45e
  signOut: () => Promise<void>;
  resetPassword: (
    email: string,
    recaptchaToken: string | null
  ) => Promise<{ success: boolean; message: string }>;
  updateAuthUser: (userData: Partial<AuthUser>) => void;
  updateToken: (token: string | null) => void; // Add method to update token
  refreshUserData: () => Promise<void>; // New method to refresh user data
};

const AuthContext = createContext<AuthContextType | undefined>(undefined);

export const AuthProvider = ({ children }: { children: ReactNode }) => {
  const [authUser, setAuthUser] = useState<AuthUser | null>(null);
  const [error, setError] = useState<string | null>(null);
  const [isAuthenticated, setIsAuthenticated] = useState<boolean | null>(null); // Start with null (loading)
  const [jwtToken, setJwtToken] = useState<string | null>(
    localStorage.getItem(AUTH_STORAGE_KEYS.AUTH_TOKEN)
  );

  // Method to update JWT token
  const updateToken = useCallback((token: string | null) => {
    // First, update localStorage (this will trigger the storage event in other tabs)
    if (token) {
      localStorage.setItem(AUTH_STORAGE_KEYS.AUTH_TOKEN, token);
      // The dedicated effect will handle connection when both token and Web3Auth are ready
    } else {
      localStorage.removeItem(AUTH_STORAGE_KEYS.AUTH_TOKEN);
    }
    // Then update local state
    setJwtToken(token);
  }, []);

  // Helper function to invalidate user session (for token expiry/invalid token)
  const invalidateUserSession = useCallback(async () => {
    console.log("Invalidating user session due to invalid/expired token");
    setAuthUser(null);
    updateToken(null);
    localStorage.removeItem(AUTH_STORAGE_KEYS.AUTH_USER);
    setIsAuthenticated(false);
  }, [updateToken]);

  const signOut = useCallback(async () => {
    setError(null);

    try {
      // Invalidate refresh token on backend
      await trpcClient.auth.logout.mutate();
      console.log("Backend logout successful");
    } catch (error) {
      console.error("Backend logout failed:", error);
      // Continue with local logout even if backend logout fails
    }

    setAuthUser(null);
    updateToken(null);
    localStorage.removeItem(AUTH_STORAGE_KEYS.AUTH_USER);
    setIsAuthenticated(false);
  }, [updateToken]);

  // Listen for auth events
  useEffect(() => {
    // Handler for token expired event
    const handleTokenExpired = () => {
      console.log("Token expired event received");
      invalidateUserSession();
    };

    // Handler for token refreshed event
    const handleTokenRefreshed = (event: CustomEvent<{ token: string }>) => {
      console.log("Token refreshed event received");
      if (event.detail?.token) {
        updateToken(event.detail.token);
      }
    };

    // Add event listeners
    window.addEventListener(AUTH_EVENTS.TOKEN_EXPIRED, handleTokenExpired);
    window.addEventListener(AUTH_EVENTS.TOKEN_REFRESHED, handleTokenRefreshed as EventListener);

    // Remove event listeners on cleanup
    return () => {
      window.removeEventListener(AUTH_EVENTS.TOKEN_EXPIRED, handleTokenExpired);
      window.removeEventListener(
        AUTH_EVENTS.TOKEN_REFRESHED,
        handleTokenRefreshed as EventListener
      );
    };
  }, [invalidateUserSession, updateToken]);

  // Storage event listener to sync auth state across tabs - simplified approach
  useEffect(() => {
    const handleStorageChange = (event: StorageEvent) => {
      if (event.key === AUTH_STORAGE_KEYS.AUTH_TOKEN) {
        setJwtToken(event.newValue);

        if (!event.newValue) {
          // Token was removed, invalidate session
          setAuthUser(null);
          setIsAuthenticated(false);
        }
      }
    };

    window.addEventListener("storage", handleStorageChange);
    return () => window.removeEventListener("storage", handleStorageChange);
  }, []);

  useEffect(() => {
    const validateToken = async () => {
      const { isValid, user } = await validateTokenWithServer();

      if (isValid && user) {
        setAuthUser(user);
        localStorage.setItem(AUTH_STORAGE_KEYS.AUTH_USER, JSON.stringify(user));
        setIsAuthenticated(true);

        // We don't need to connect to wallet here anymore
        // The dedicated effect above will handle the connection when token and Web3Auth are ready
      } else {
        // Token is invalid, try to refresh
        const refreshResult = await attemptTokenRefresh();

        if (refreshResult.success && refreshResult.newToken) {
          // Refresh successful, set new token and validate again
          updateToken(refreshResult.newToken);

          const { isValid: isValidAfterRefresh, user: userAfterRefresh } =
            await validateTokenWithServer();

          if (isValidAfterRefresh && userAfterRefresh) {
            setAuthUser(userAfterRefresh);
            localStorage.setItem(AUTH_STORAGE_KEYS.AUTH_USER, JSON.stringify(userAfterRefresh));
            setIsAuthenticated(true);
          } else {
            // Still invalid after refresh, invalidate session and disconnect Web3Auth
            await invalidateUserSession();
          }
        } else {
          // Refresh failed, invalidate session and disconnect Web3Auth
          await invalidateUserSession();
        }
      }
    };

    validateToken();
  }, [invalidateUserSession, updateToken]);

  const signIn = async (email: string, password: string, recaptchaToken: string | null) => {
    try {
      setError(null);
      const response = await trpcClient.auth.login.mutate({ email, password, recaptchaToken });
      updateToken(response.accessToken);
      
      // Ensure onelink is never null for AuthUser type
      const user: AuthUser = {
        ...response.user,
        onelink: response.user.onelink || "",
      };
      
      setAuthUser(user);
      localStorage.setItem(AUTH_STORAGE_KEYS.AUTH_USER, JSON.stringify(user));
      setIsAuthenticated(true);
      return user;
    } catch (error) {
      setError((error as Error).message);
      throw error;
    }
  };

  const signUp = async (
    onelink: string,
    email: string,
    password: string,
    recaptchaToken: string | null
  ) => {
    try {
      setError(null);
      const response = await trpcClient.auth.register.mutate({
        onelink,
        email,
        password,
        recaptchaToken,
      });
      updateToken(response.accessToken);
      
      // Ensure onelink is never null for AuthUser type
      const user: AuthUser = {
        ...response.user,
        onelink: response.user.onelink || "",
      };
      
      setAuthUser(user);
      localStorage.setItem(AUTH_STORAGE_KEYS.AUTH_USER, JSON.stringify(user));
      setIsAuthenticated(true);
      return user;
    } catch (error) {
      setError((error as Error).message);
      throw error;
    }
  };

  const resetPassword = async (email: string, recaptchaToken: string | null) => {
    try {
      const response = await trpcClient.auth.passwordResetRequest.mutate({ email, recaptchaToken });
      return response;
    } catch (error) {
      setError((error as Error).message);
      return {
        success: false,
        message: (error as Error).message || "Password reset request failed",
      };
    }
  };

  const updateAuthUser = (userData: Partial<AuthUser>) => {
    const newUser = authUser ? { ...authUser, ...userData } : null;
    setAuthUser(newUser);
    if (newUser) {
      localStorage.setItem(AUTH_STORAGE_KEYS.AUTH_USER, JSON.stringify(newUser));
    }
  };

  // Função para recarregar os dados do usuário do servidor
  const refreshUserData = async () => {
    try {
      if (!jwtToken) {
        console.log("No token available, can't refresh user data");
        return;
      }

      console.log("Refreshing user data from server...");
      const { isValid, user } = await validateTokenWithServer();

      if (isValid && user) {
        console.log("User data refreshed successfully");
        setAuthUser(user);
        localStorage.setItem(AUTH_STORAGE_KEYS.AUTH_USER, JSON.stringify(user));
      } else {
        console.warn("Failed to refresh user data: token invalid");
      }
    } catch (error) {
      console.error("Error refreshing user data:", error);
    }
  };

  // Sign in with Google
  const signInWithGoogle = async (token: string) => {
    try {
      setError(null);
      const response = await trpcClient.auth.googleAuth.mutate({ token });
      updateToken(response.accessToken);
      
      // Ensure onelink is never null for AuthUser type
      const user: AuthUser = {
        ...response.user,
        onelink: response.user.onelink || "",
      };
      
      setAuthUser(user);
      localStorage.setItem(AUTH_STORAGE_KEYS.AUTH_USER, JSON.stringify(user));
      setIsAuthenticated(true);
      return user;
    } catch (error) {
      setError((error as Error).message);
      throw error;
    }
  };

  const value = {
    authUser,
    error,
    isAuthenticated,
    jwtToken,
    signIn,
    signUp,
    signInWithGoogle,
    signOut,
    resetPassword,
    updateAuthUser,
    updateToken,
    refreshUserData,
  };

  return <AuthContext.Provider value={value}>{children}</AuthContext.Provider>;
};

// eslint-disable-next-line react-refresh/only-export-components
export const useAuth = () => {
  const context = useContext(AuthContext);
  if (context === undefined) {
    throw new Error("useAuth must be used within an AuthProvider");
  }
  return context;
};<|MERGE_RESOLUTION|>--- conflicted
+++ resolved
@@ -93,17 +93,13 @@
   isAuthenticated: boolean | null; // null = loading, true = authenticated, false = not authenticated
   jwtToken: string | null; // Add JWT token to context
   signIn: (email: string, password: string, recaptchaToken: string | null) => Promise<AuthUser>;
-<<<<<<< HEAD
-  signUp: (onelink: string, email: string, password: string, recaptchaToken: string | null) => Promise<AuthUser>;
   signInWithGoogle: (token: string) => Promise<AuthUser>; // Add Google auth method
-=======
   signUp: (
     onelink: string,
     email: string,
     password: string,
     recaptchaToken: string | null
   ) => Promise<AuthUser>;
->>>>>>> f250a45e
   signOut: () => Promise<void>;
   resetPassword: (
     email: string,
