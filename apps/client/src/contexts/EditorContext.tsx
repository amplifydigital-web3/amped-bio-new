import { createContext, useContext, useState, useCallback, ReactNode } from "react";
import type {
  EditorState,
  UserProfile,
  Theme,
  ThemeConfig,
  Background,
  GalleryImage,
  EditorPanelType,
} from "../types/editor";
import initialState from "../store/defaults";
import { useAuth } from "./AuthContext";
import toast from "react-hot-toast";
import { BlockType } from "@ampedbio/constants";
import { formatHandle, normalizeHandle } from "@/utils/handle";
import { trpcClient } from "@/utils/trpc";
import { exportThemeConfigAsJson, importThemeConfigFromJson } from "@/utils/theme";
import { mergeTheme } from "@/utils/mergeTheme";
import { useNavigate, useLocation } from "react-router";

interface EditorContextType extends EditorState {
  changes: boolean;
  themeChanges: boolean;
  setUser: (handle: string) => Promise<any>;
  setProfile: (profile: UserProfile) => void;
  addBlock: (block: BlockType) => Promise<BlockType>;
  removeBlock: (id: number) => void;
  updateBlock: (id: number, updatedConfig: any) => void;
  reorderBlocks: (blocks: BlockType[]) => void;
  updateThemeConfig: (theme: Partial<ThemeConfig>) => void;
  setActivePanel: (panel: EditorPanelType) => void;
  setActivePanelAndNavigate: (panel: EditorPanelType, tabs?: string) => void;
  setBackground: (background: Background) => void;
  setBackgroundForUpload: (background: Background) => void;
  saveChanges: () => Promise<void>;
  setDefault: () => void;
  addToGallery: (image: GalleryImage) => void;
  removeFromGallery: (url: string) => void;
  setMarketplaceView: (view: "grid" | "list") => void;
  setMarketplaceFilter: (filter: string) => void;
  setMarketplaceSort: (sort: "popular" | "newest") => void;
  applyTheme: (theme: Theme) => void;
  setSelectedPoolId: (id: string | null) => void;
  exportTheme: (customFilename?: string) => void;
  importTheme: (file: File) => Promise<void>;
}

const EditorContext = createContext<EditorContextType | undefined>(undefined);

export const EditorProvider = ({ children }: { children: ReactNode }) => {
  const [state, setState] = useState<EditorState>(initialState);
  const [changes, setChanges] = useState(false);
  const [themeChanges, setThemeChanges] = useState(false);
  const navigate = useNavigate();
  const location = useLocation();

  const { authUser } = useAuth();

  const setUser = useCallback(async (handle: string) => {
    // console.group(`🔍 Setting User: ${handle}`);
    // console.info("🚀 Loading user data...");
    try {
<<<<<<< HEAD
      const onlinkData = await trpcClient.onelink.getHandle.query({ handle });
=======
      const onlinkData = await trpcClient.handle.getHandle.query({ handle });
>>>>>>> ce11c326

      if (!onlinkData) {
        // console.info("❌ User not found:", handle);
        // console.groupEnd();
        return;
      }
      const { user, theme, blocks: blocks_raw, hasCreatorPool } = onlinkData;
      const { name, email, description, image } = user;
<<<<<<< HEAD
      const normalizedOnelink = normalizeOnelink(handle);
      const formattedOnelink = formatOnelink(handle);
=======
      const normalizedHandle = normalizeHandle(handle);
      const formattedHandle = formatHandle(handle);
>>>>>>> ce11c326
      // console.info("👤 User data loaded:", { name, email, blocks: blocks_raw, theme });

      const blocks = blocks_raw.sort((a, b) => a.order - b.order);

      setState(prevState => ({
        ...prevState,
        profile: {
          name,
<<<<<<< HEAD
          handle: normalizedOnelink,
          handleFormatted: formattedOnelink,
=======
          handle: normalizedHandle,
          handleFormatted: formattedHandle,
>>>>>>> ce11c326
          email,
          bio: description ?? "",
          photoUrl: image ?? "",
        },
        theme: mergeTheme(prevState.theme, theme as unknown as Theme),
        blocks: blocks as unknown as BlockType[],
        hasCreatorPool,
      }));
      // console.info("✅ User setup complete");
      // console.groupEnd();
      return onlinkData;
    } catch (error) {
      console.info("❌ Error getting user:", error);
      return;
    }
  }, []);

  const setProfile = useCallback((profile: UserProfile) => {
    console.group("👤 Setting Profile");
    console.info("New profile data:", profile);

    const updatedProfile = { ...profile };

    if (
      "handle" in profile &&
<<<<<<< HEAD
      (!profile.handleFormatted || profile.handleFormatted !== formatOnelink(profile.handle))
    ) {
      updatedProfile.handleFormatted = formatOnelink(profile.handle);
=======
      (!profile.handleFormatted || profile.handleFormatted !== formatHandle(profile.handle))
    ) {
      updatedProfile.handleFormatted = formatHandle(profile.handle);
>>>>>>> ce11c326
    }

    if (
      "handleFormatted" in profile &&
<<<<<<< HEAD
      (!profile.handle || profile.handle !== normalizeOnelink(profile.handleFormatted))
    ) {
      updatedProfile.handle = normalizeOnelink(profile.handleFormatted);
=======
      (!profile.handle || profile.handle !== normalizeHandle(profile.handleFormatted))
    ) {
      updatedProfile.handle = normalizeHandle(profile.handleFormatted);
>>>>>>> ce11c326
    }

    setState(prevState => ({
      ...prevState,
      profile: updatedProfile,
    }));
    setChanges(true);
    console.info(
      "✅ Profile updated with handle:",
      updatedProfile.handle,
      "and formatted handle:",
      updatedProfile.handleFormatted
    );
    console.groupEnd();
  }, []);

  const addBlock = useCallback(
    async (block: BlockType): Promise<BlockType> => {
      console.group("➕ Adding Block");
      console.info("Block data:", block);

      let newBlock = block;

      try {
        const blockOrder = state.blocks.length;

        console.info("🔄 Adding block to server...");
        const response = await trpcClient.blocks.addBlock.mutate({
          type: block.type,
          config: block.config,
        });
        console.info("✅ Block added to server:", response);

        if (response?.result) {
          newBlock = {
            ...block,
            id: response.result.id,
            order: blockOrder,
          };
        }

        setState(prevState => ({
          ...prevState,
          blocks: [...prevState.blocks, newBlock],
        }));
        setChanges(false);

        toast.success("Block added successfully");
        console.info("✅ Block added to state");
      } catch (error) {
        console.info("❌ Error adding block:", error);
        toast.error("Error adding block");
        setChanges(true);
      }

      console.groupEnd();
      return newBlock;
    },
    [authUser, state.blocks.length]
  );

  const removeBlock = useCallback(
    async (id: number) => {
      console.group(`🗑️ Removing Block: ${id}`);
      try {
        if (authUser === null) {
          console.info("❌ Remove Block Error: No user logged in");
          toast.error("Authentication error");
          console.groupEnd();
          return;
        }

        console.info("🔄 Deleting block from server...");
        await trpcClient.blocks.deleteBlock.mutate({ id });
        console.info("✅ Block deleted from server");

        setState(prevState => ({
          ...prevState,
          blocks: prevState.blocks.filter(block => block.id !== id),
        }));
        console.info("✅ Block removed from state");
        console.groupEnd();
      } catch (error) {
        console.info("❌ Error deleting block:", error);
        console.groupEnd();
      }
    },
    [authUser]
  );

  const updateBlock = useCallback((id: number, updatedConfig: any) => {
    console.group(`🔄 Updating Block: ${id}`);
    console.info("Update data:", updatedConfig);
    setState(prevState => ({
      ...prevState,
      blocks: prevState.blocks.map(block =>
        block.id === id ? { ...block, config: updatedConfig } : block
      ),
    }));
    setChanges(true);
    console.info("✅ Block updated");
    console.groupEnd();
  }, []);

  const reorderBlocks = useCallback((blocks: BlockType[]) => {
    console.group("🔀 Reordering Blocks");
    console.info(`Reordering ${blocks.length} blocks`);
    setState(prevState => ({
      ...prevState,
      blocks,
    }));
    setChanges(true);
    console.info("✅ Blocks reordered");
    console.groupEnd();
  }, []);

  const updateThemeConfig = useCallback((config: Partial<ThemeConfig>) => {
    console.group("🎨 Updating Theme Config");
    console.info("New config:", config);
    setState(prevState => ({
      ...prevState,
      theme: { ...prevState.theme, config: { ...prevState.theme.config, ...config } },
    }));
    setChanges(true);
    setThemeChanges(true);
    console.info("✅ Theme config updated");
    console.groupEnd();
  }, []);

  const setActivePanel = useCallback((activePanel: EditorPanelType) => {
    setState(prevState => ({
      ...prevState,
      activePanel,
    }));
  }, []);

  const setActivePanelAndNavigate = useCallback(
    (activePanel: EditorPanelType, tabs?: string) => {
      setActivePanel(activePanel);

      // Update the URL with the panel and tabs parameters
      const searchParams = new URLSearchParams(location.search);
      searchParams.set("p", activePanel);

      if (tabs) {
        searchParams.set("t", tabs);
      } else {
        // Remove the t parameter if tabs is not provided
        searchParams.delete("t");
      }

      navigate(`${location.pathname}?${searchParams.toString()}`, { replace: true });
    },
    [navigate, location]
  );

  const setBackground = useCallback((background: Background) => {
    console.group("🖼️ Setting Background");
    console.info("Background:", background);
    setState(prevState => ({
      ...prevState,
      theme: {
        ...prevState.theme,
        config: { ...prevState.theme.config, background },
      },
    }));
    setChanges(true);
    setThemeChanges(true);
    console.info("✅ Background updated");
    console.groupEnd();
  }, []);

  const setBackgroundForUpload = useCallback((background: Background) => {
    console.group("📁 Setting Background for Upload");
    console.info("Background:", background);
    setState(prevState => ({
      ...prevState,
      theme: {
        ...prevState.theme,
        config: { ...prevState.theme.config, background },
      },
    }));
    setChanges(true);
    console.info("✅ Background updated for upload (no theme change marked)");
    console.groupEnd();
  }, []);

  const addToGallery = useCallback((image: GalleryImage) => {
    console.group("🖼️ Adding to Gallery");
    console.info("Image:", image);
    setState(prevState => ({
      ...prevState,
      gallery: [...prevState.gallery, image],
    }));
    console.info("✅ Image added to gallery");
    console.groupEnd();
  }, []);

  const removeFromGallery = useCallback((url: string) => {
    console.group("🗑️ Removing from Gallery");
    console.info("URL:", url);
    setState(prevState => ({
      ...prevState,
      gallery: prevState.gallery.filter(image => image.url !== url),
    }));
    console.info("✅ Image removed from gallery");
    console.groupEnd();
  }, []);

  const setMarketplaceView = useCallback((marketplaceView: "grid" | "list") => {
    console.group("🛒 Setting Marketplace View");
    console.info(`View: ${marketplaceView}`);
    setState(prevState => ({
      ...prevState,
      marketplaceView,
    }));
    console.info("✅ Marketplace view updated");
    console.groupEnd();
  }, []);

  const setMarketplaceFilter = useCallback((marketplaceFilter: string) => {
    console.group("🔍 Setting Marketplace Filter");
    console.info(`Filter: ${marketplaceFilter}`);
    setState(prevState => ({
      ...prevState,
      marketplaceFilter,
    }));
    console.info("✅ Marketplace filter updated");
    console.groupEnd();
  }, []);

  const setMarketplaceSort = useCallback((marketplaceSort: "popular" | "newest") => {
    console.group("📊 Setting Marketplace Sort");
    console.info(`Sort: ${marketplaceSort}`);
    setState(prevState => ({
      ...prevState,
      marketplaceSort,
    }));
    console.info("✅ Marketplace sort updated");
    console.groupEnd();
  }, []);

  const applyTheme = useCallback((theme: Theme) => {
    console.group("🎨 Applying Theme");
    console.info("Theme:", theme.name);
    setState(prevState => ({
      ...prevState,
      theme,
    }));
    console.info("✅ Theme applied");
    console.groupEnd();
  }, []);

  const setSelectedPoolId = useCallback((id: string | null) => {
    console.group("🏊 Setting Selected Pool ID");
    console.info(`Pool ID: ${id}`);
    setState(prevState => ({
      ...prevState,
      selectedPoolId: id,
    }));
    console.info("✅ Selected pool ID updated");
    console.groupEnd();
  }, []);

  const saveChanges = useCallback(async () => {
    console.group("💾 Saving Changes");
    console.info("Starting save process...");
    const { profile, theme, blocks } = state;
    try {
      if (authUser === null || authUser.email !== profile.email) {
        console.info("❌ Save Error: No user logged in or email mismatch");
        toast.error("Authentication error");
        console.groupEnd();
        return;
      }

      let theme_status_id = theme.id;

      if (themeChanges) {
        console.info("🎨 Saving theme...");
        const theme_status = await trpcClient.theme.editTheme.mutate({
          id: theme.id,
          theme: {
            name: theme.name,
            share_level: theme.share_level,
            share_config: theme.share_config,
            config: theme.config,
          },
        });
        console.info("Theme status:", theme_status);
        console.info("Theme", theme);
        theme_status_id = theme_status.id;
      } else {
        console.info("🎨 Skipping theme save - no theme changes detected");
      }

      console.info("📦 Saving blocks...");
      const blocks_status = await trpcClient.blocks.editBlocks.mutate({ blocks });

      if (themeChanges && theme.id !== theme_status_id) {
        console.info("🆕 New theme created, updating ID");
        setState(prevState => ({
          ...prevState,
          theme: { ...prevState.theme, id: theme_status_id },
        }));
      }

      console.info("👤 Saving user profile...");
      const status = await trpcClient.user.edit.mutate({
        name: profile.name,
        description: profile.bio,
        image: profile.photoUrl || "",
        reward_business_id: "",
        theme: theme_status_id,
      });

      if (!status) {
        console.info("❌ User Save failed");
        console.info(status);
        console.groupEnd();
        return;
      }
      if (!blocks_status) {
        console.info("❌ Blocks Save failed");
        console.info(blocks_status);
        console.groupEnd();
        return;
      }
      console.info("✅ Save success");
      toast.success("Changes saved successfully");
      setChanges(false);
      setThemeChanges(false);
      console.groupEnd();
    } catch (error) {
      console.info("❌ Save failed:", error);
      toast.error("Error saving changes");
      console.groupEnd();
    }
  }, [state, authUser, themeChanges]);

  const setDefault = useCallback(() => {
    console.group("🔄 Resetting to Default");
    setState(initialState);
    setChanges(false);
    setThemeChanges(false);
    console.info("✅ Reset to default state");
    console.groupEnd();
  }, []);

  const exportTheme = useCallback(
    (customFilename?: string) => {
      console.group("🎨 Exporting Theme Configuration");
      const { theme } = state;
      console.info("Theme config:", theme.config);

      if (theme.user_id === null) {
        console.warn("❌ Export blocked: Cannot export server theme");
        toast.error(
          "Cannot export themes from other user. Please create or select your own theme first."
        );
        console.groupEnd();
        return;
      }

      try {
        exportThemeConfigAsJson(theme, customFilename);
        toast.success("Theme configuration exported successfully");
        console.info("✅ Theme configuration exported");
      } catch (error) {
        console.error("❌ Theme configuration export failed:", error);
        toast.error("Failed to export theme configuration");
      }

      console.groupEnd();
    },
    [state]
  );

  const importTheme = useCallback(
    async (file: File) => {
      console.group("🎨 Importing Theme Configuration");
      console.info("File:", file.name);

      const { theme } = state;

      if (theme.user_id === null) {
        console.warn("❌ Import blocked: Cannot import over other user theme");
        toast.error(
          "Cannot import themes while using a server theme. Please create or select your own theme first."
        );
        console.groupEnd();
        throw new Error("Cannot import themes while using a server theme");
      }

      try {
        const importedThemeConfig = await importThemeConfigFromJson(file);
        console.info("Imported theme config:", importedThemeConfig);

        setState(prevState => ({
          ...prevState,
          theme: {
            ...prevState.theme,
            config: importedThemeConfig,
          },
        }));
        setChanges(true);
        setThemeChanges(true);

        toast.success("Theme configuration imported successfully");
        console.info("✅ Theme configuration imported");
        console.groupEnd();
      } catch (error) {
        console.error("❌ Theme configuration import failed:", error);
        toast.error("Failed to import theme configuration");
        console.groupEnd();
        throw error;
      }
    },
    [state]
  );

  const value: EditorContextType = {
    ...state,
    changes,
    themeChanges,
    setUser,
    setProfile,
    addBlock,
    removeBlock,
    updateBlock,
    reorderBlocks,
    updateThemeConfig,
    setActivePanel,
    setActivePanelAndNavigate,
    setBackground,
    setBackgroundForUpload,
    saveChanges,
    setDefault,
    addToGallery,
    removeFromGallery,
    setMarketplaceView,
    setMarketplaceFilter,
    setMarketplaceSort,
    applyTheme,
    setSelectedPoolId,
    exportTheme,
    importTheme,
  };

  return <EditorContext.Provider value={value}>{children}</EditorContext.Provider>;
};

// eslint-disable-next-line react-refresh/only-export-components
export const useEditor = () => {
  const context = useContext(EditorContext);
  if (context === undefined) {
    throw new Error("useEditor must be used within an EditorProvider");
  }
  return context;
};<|MERGE_RESOLUTION|>--- conflicted
+++ resolved
@@ -60,11 +60,7 @@
     // console.group(`🔍 Setting User: ${handle}`);
     // console.info("🚀 Loading user data...");
     try {
-<<<<<<< HEAD
-      const onlinkData = await trpcClient.onelink.getHandle.query({ handle });
-=======
       const onlinkData = await trpcClient.handle.getHandle.query({ handle });
->>>>>>> ce11c326
 
       if (!onlinkData) {
         // console.info("❌ User not found:", handle);
@@ -73,13 +69,8 @@
       }
       const { user, theme, blocks: blocks_raw, hasCreatorPool } = onlinkData;
       const { name, email, description, image } = user;
-<<<<<<< HEAD
-      const normalizedOnelink = normalizeOnelink(handle);
-      const formattedOnelink = formatOnelink(handle);
-=======
       const normalizedHandle = normalizeHandle(handle);
       const formattedHandle = formatHandle(handle);
->>>>>>> ce11c326
       // console.info("👤 User data loaded:", { name, email, blocks: blocks_raw, theme });
 
       const blocks = blocks_raw.sort((a, b) => a.order - b.order);
@@ -88,13 +79,8 @@
         ...prevState,
         profile: {
           name,
-<<<<<<< HEAD
-          handle: normalizedOnelink,
-          handleFormatted: formattedOnelink,
-=======
           handle: normalizedHandle,
           handleFormatted: formattedHandle,
->>>>>>> ce11c326
           email,
           bio: description ?? "",
           photoUrl: image ?? "",
@@ -120,28 +106,16 @@
 
     if (
       "handle" in profile &&
-<<<<<<< HEAD
-      (!profile.handleFormatted || profile.handleFormatted !== formatOnelink(profile.handle))
-    ) {
-      updatedProfile.handleFormatted = formatOnelink(profile.handle);
-=======
       (!profile.handleFormatted || profile.handleFormatted !== formatHandle(profile.handle))
     ) {
       updatedProfile.handleFormatted = formatHandle(profile.handle);
->>>>>>> ce11c326
     }
 
     if (
       "handleFormatted" in profile &&
-<<<<<<< HEAD
-      (!profile.handle || profile.handle !== normalizeOnelink(profile.handleFormatted))
-    ) {
-      updatedProfile.handle = normalizeOnelink(profile.handleFormatted);
-=======
       (!profile.handle || profile.handle !== normalizeHandle(profile.handleFormatted))
     ) {
       updatedProfile.handle = normalizeHandle(profile.handleFormatted);
->>>>>>> ce11c326
     }
 
     setState(prevState => ({
