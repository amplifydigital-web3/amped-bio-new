datasource db {
  provider = "mysql"
  url      = env("DATABASE_URL")
}

generator client {
  provider = "prisma-client-js"
}

model User {
  id                  Int       @id @default(autoincrement())
  name                String
  email               String    @unique
  email_verified_at   DateTime?
  password            String
  onelink             String?   @unique @map("littlelink_name")
  description         String?   @db.LongText @map("littlelink_description")
  role                String    @default("user")
  block               String    @default("no")
  remember_token      String?
  theme               String?
  auth_as             Int?
  provider            String?
  provider_id         String?
  image               String?   @db.LongText // Keep for backward compatibility
  image_file_id       Int?
  reward_business_id  String?
  created_at          DateTime  @default(now())
  updated_at          DateTime? @updatedAt

  themes              Theme[]
  blocks              Block[]
  confirmationCodes   ConfirmationCode[]
  uploadedFiles       UploadedFile[]
  profileImage        UploadedFile? @relation("UserProfileImage", fields: [image_file_id], references: [id], onDelete: SetNull)

  refreshTokens       RefreshToken[]
  wallet              UserWallet?
  creatorPools        CreatorPool[]

  @@map("users")
}

model ThemeCategory {
  id                  Int       @id @default(autoincrement())
  name                String    @unique
  title               String
  category            String
  description         String?
  visible             Boolean   @default(false)
  image_file_id       Int?
  created_at          DateTime  @default(now())
  updated_at          DateTime? @updatedAt
  
  themes              Theme[]
  categoryImage       UploadedFile? @relation("ThemeCategoryImage", fields: [image_file_id], references: [id], onDelete: SetNull)

  @@map("theme_categories")
}

model Theme {
  id                  Int       @id @default(autoincrement())
  user_id             Int?      // if it is null it is a system theme
  share_level         String    @default("private")
  share_config        Json?
  name                String?
  description         String?   @db.LongText
  config              Json?
  category_id         Int?
  thumbnail_file_id   Int?
  created_at          DateTime  @default(now())
  updated_at          DateTime? @updatedAt
  
  user                User?         @relation(fields: [user_id], references: [id], onDelete: Cascade)
  category            ThemeCategory? @relation(fields: [category_id], references: [id], onDelete: SetNull)
  thumbnailImage      UploadedFile? @relation("ThemeThumbnailImage", fields: [thumbnail_file_id], references: [id], onDelete: SetNull)

  @@map("themes")
}

model Block {
  id                  Int       @id @default(autoincrement())
  user_id             Int
  type                String    @db.VarChar(255)
  order               Int       @default(0)
  clicks              Int       @default(0)
  config              Json?
  created_at          DateTime  @default(now())
  updated_at          DateTime? @updatedAt
  
  user                User      @relation(fields: [user_id], references: [id], onDelete: Cascade)

  @@map("blocks")
}

enum ConfirmationCodeType {
  EMAIL_CONFIRMATION
  EMAIL_CHANGE
  PASSWORD_RESET
}

model ConfirmationCode {
  id          Int                  @id @default(autoincrement())
  code        String               @db.Char(6)
  type        ConfirmationCodeType
  userId      Int
  used        Boolean              @default(false)
  expiresAt   DateTime
  createdAt   DateTime             @default(now())
  updatedAt   DateTime?            @updatedAt
  
  user        User                 @relation(fields: [userId], references: [id], onDelete: Cascade)
  
  @@index([code])
  @@map("confirmation_codes")
}

enum FileStatus {
  PENDING
  COMPLETED
  DELETED
}

model UploadedFile {
  id                  Int           @id @default(autoincrement())
  s3_key              String        @db.VarChar(255)
  bucket              String        @db.VarChar(100)
  file_name           String        @db.VarChar(255)
  file_type           String?       @db.VarChar(100)
  size                BigInt?
  user_id             Int? // Nullable for admin/server files
  uploaded_at         DateTime      @default(now())
  status              FileStatus    @default(PENDING)
  created_at          DateTime      @default(now())
  updated_at          DateTime?     @updatedAt
  user                User?         @relation(fields: [user_id], references: [id], onDelete: Cascade)
  userProfileImage    User[]        @relation("UserProfileImage")
  themeCategoryImage  ThemeCategory[] @relation("ThemeCategoryImage")
  themeThumbnailImage Theme[]       @relation("ThemeThumbnailImage")
  creatorPoolImage    CreatorPool[] @relation("CreatorPoolImage")

  @@index([s3_key])
  @@index([user_id])
  @@index([status])
  @@map("uploaded_files")
}

model RefreshToken {
  id        Int      @id @default(autoincrement())
  token     String   @db.Char(64) // SHA256 hash
  userId    Int
  createdAt DateTime @default(now())
  expiresAt DateTime
  user      User     @relation(fields: [userId], references: [id], onDelete: Cascade)

  @@index([token])
  @@index([userId])
  @@map("refresh_tokens")
}

// User wallet address mapping table (one-to-one with User)
model UserWallet {
  id                   Int       @id @default(autoincrement())
  address              String    @unique
  userId               Int       @unique // Ensure one-to-one relationship
  last_airdrop_request DateTime?
  created_at           DateTime  @default(now())
  updated_at           DateTime? @updatedAt
  user                 User      @relation(fields: [userId], references: [id], onDelete: Cascade)

  @@map("user_wallets")
}

<<<<<<< HEAD
model CreatorPool {
  id            Int           @id @default(autoincrement())
  userId        Int
  chainId       String
  
  image_file_id Int?
  description   String?       @db.LongText
  fans          Int           @default(0)
  revoStaked    Int           @default(0)
  poolAddress   String?       @unique
  user          User          @relation(fields: [userId], references: [id], onDelete: Cascade)
  poolImage     UploadedFile? @relation("CreatorPoolImage", fields: [image_file_id], references: [id], onDelete: SetNull)

  @@unique([userId, chainId])
  @@map("creator_pools")
=======
enum SettingValueType {
  STRING
  NUMBER
  BOOLEAN
  JSON
}

model SiteSettings {
  setting_key   String @id
  setting_value String @db.LongText
  value_type    SettingValueType

  @@map("site_settings")
>>>>>>> 9c964e2c
}<|MERGE_RESOLUTION|>--- conflicted
+++ resolved
@@ -171,7 +171,6 @@
   @@map("user_wallets")
 }
 
-<<<<<<< HEAD
 model CreatorPool {
   id            Int           @id @default(autoincrement())
   userId        Int
@@ -187,7 +186,8 @@
 
   @@unique([userId, chainId])
   @@map("creator_pools")
-=======
+}
+
 enum SettingValueType {
   STRING
   NUMBER
@@ -201,5 +201,4 @@
   value_type    SettingValueType
 
   @@map("site_settings")
->>>>>>> 9c964e2c
 }