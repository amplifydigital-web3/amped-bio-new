--- conflicted
+++ resolved
@@ -13,10 +13,8 @@
 import {
   ALLOWED_AVATAR_FILE_TYPES,
   ALLOWED_BACKGROUND_FILE_TYPES,
+  ALLOWED_BACKGROUND_FILE_EXTENSIONS,
   ALLOWED_AVATAR_IMAGE_FILE_EXTENSIONS,
-  ALLOWED_BACKGROUND_FILE_EXTENSIONS,
-  ALLOWED_COLLECTION_THUMBNAIL_FILE_TYPES,
-  ALLOWED_COLLECTION_THUMBNAIL_FILE_EXTENSIONS,
 } from "@ampedbio/constants";
 
 export type FileCategory = "profiles" | "backgrounds" | "category";
@@ -238,6 +236,7 @@
     } else if (category === "backgrounds") {
       allowedTypes = ALLOWED_BACKGROUND_FILE_TYPES;
       maxSize = env.UPLOAD_LIMIT_BACKGROUND_MB * 1024 * 1024;
+      // eslint-disable-next-line unused-imports/no-unused-vars
       allowedExtensions = ALLOWED_BACKGROUND_FILE_EXTENSIONS;
     } else {
       // Invalid category
@@ -739,11 +738,7 @@
       const fileKey = this.generateServerFileKey({
         category,
         fileExtension,
-<<<<<<< HEAD
         collectionId,
-=======
-        categoryId,
->>>>>>> 9cb93bd2
         themeId,
         isThumbnail,
       });
