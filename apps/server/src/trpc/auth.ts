import { router, publicProcedure, privateProcedure } from "./trpc";
import { z } from "zod";
import { TRPCError } from "@trpc/server";
import { verifyRecaptcha } from "../utils/recaptcha";
import crypto from "crypto";
import { sendPasswordResetEmail, sendEmailVerification } from "../utils/email/email";
import { hashPassword, comparePasswords } from "../utils/password";
import { generateAccessToken } from "../utils/token";
import { getFileUrl } from "../utils/fileUrlResolver";
import { verifyGoogleToken } from "../utils/google-auth";
import {
  registerSchema,
  loginSchema,
  passwordResetRequestSchema,
  processPasswordResetSchema,
} from "../schemas/auth.schema";
import { googleAuthSchema } from "../schemas/google-auth.schema";
import { serialize } from "cookie";
import { env } from "../env";
import { addDays } from "date-fns";
import { prisma } from "../services/DB";
<<<<<<< HEAD
import type { User, CreatorPool } from "@prisma/client";

// Helper function to hash refresh tokens with SHA-256
function hashRefreshToken(token: string): string {
  return crypto.createHash("sha256").update(token).digest("hex");
}
=======
import type { User } from "@prisma/client";
import { hashRefreshToken } from "../utils/tokenHash";
>>>>>>> 7c5f412e

// Helper function to set refresh token cookie
function setRefreshTokenCookie(ctx: any, token: string, expiresAt?: Date) {
  // Determine the correct domain based on environment
  let domain: string | undefined;

  if (env.NODE_ENV === "production" || env.NODE_ENV === "staging") {
    // Extract domain from FRONTEND_URL
    if (env.FRONTEND_URL) {
      try {
        const url = new URL(env.FRONTEND_URL);
        // Remove 'www.' if present and add leading dot for subdomain support
        domain = url.hostname.replace(/^www\./, "");
        domain = `.${domain}`;

        console.log("Cookie debug - Using FRONTEND_URL domain:", domain);
      } catch (error) {
        console.error("Cookie debug - Invalid FRONTEND_URL:", env.FRONTEND_URL, error);
      }
    }
  }
  // For development, don't set domain (localhost)

  const options = {
    httpOnly: true,
    secure: env.NODE_ENV === "production" || env.NODE_ENV === "staging",
    sameSite: "lax" as const,
    domain,
    path: "/",
    expires: expiresAt || new Date(0), // Default to immediate expiry for logout
  };

  console.log("Cookie debug - Final options:", options);

  const cookieString = serialize("refresh-token", token, options);
  const existingCookies = ctx.res.getHeader("Set-Cookie") || [];
  const cookiesArray = Array.isArray(existingCookies)
    ? existingCookies.map(String)
    : [String(existingCookies)];

  ctx.res.setHeader("Set-Cookie", [...cookiesArray, cookieString]);
}

// Helper function to handle token generation and cookie setting
async function handleTokenGeneration(
  ctx: any,
  user: User,
  imageUrl: string | null,
  hasPool: boolean
) {
  // Generate refresh token
  const refreshToken = crypto.randomBytes(32).toString("hex");
  const hashedRefreshToken = hashRefreshToken(refreshToken);

  // Create refresh token in database
  const token = await prisma.refreshToken.create({
    data: {
      userId: user.id,
      token: hashedRefreshToken,
      expiresAt: addDays(new Date(), 30), // 30 days
    },
  });

  // Set refresh token cookie
  setRefreshTokenCookie(ctx, refreshToken, token.expiresAt);

  // Return user data and access token
  return {
    user: {
      id: user.id,
      email: user.email,
      onelink: user.onelink || "",
      role: user.role,
      image: imageUrl,
      hasPool,
    },
    accessToken: generateAccessToken({ id: user.id, email: user.email, role: user.role }),
  };
}

export const authRouter = router({
  // Register a new user
  register: publicProcedure.input(registerSchema).mutation(async ({ input, ctx }) => {
    const { onelink, email, password, recaptchaToken } = input;

    // Verify reCAPTCHA token
    const isRecaptchaValid = await verifyRecaptcha(recaptchaToken);
    if (!isRecaptchaValid) {
      throw new TRPCError({
        code: "BAD_REQUEST",
        message: "reCAPTCHA verification failed",
      });
    }

    // Check if onelink already exists
    const existingOnelinkCount = await prisma.user.count({
      where: { onelink },
    });

    if (existingOnelinkCount > 0) {
      throw new TRPCError({
        code: "BAD_REQUEST",
        message: "URL already taken",
      });
    }

    // Check if email already exists
    const existingUserCount = await prisma.user.count({
      where: { email },
    });

    if (existingUserCount > 0) {
      throw new TRPCError({
        code: "BAD_REQUEST",
        message: "Email already registered",
      });
    }

    // Hash password and create remember token
    const hashedPassword = await hashPassword(password);
    const remember_token = crypto.randomBytes(32).toString("hex");

    let userRole = "user";

    if (env.isDevelopment) {
      const totalUsersCount = await prisma.user.count();
      const isFirstUser = totalUsersCount === 0;
      userRole = isFirstUser ? "user,admin" : "user";
    }

    // Create user
    const result = await prisma.user.create({
      data: {
        onelink,
        name: onelink,
        email,
        password: hashedPassword,
        remember_token,
        role: userRole,
        theme: null,
      },
    });

    // Send verification email
    try {
      await sendEmailVerification(email, remember_token);
    } catch (error) {
      console.error("Error sending verification email:", error);
      // We continue even if email fails
    }

    return handleTokenGeneration(ctx, result, null, false);
  }),

  // Login user
  login: publicProcedure.input(loginSchema).mutation(async ({ input, ctx }) => {
    const { email, password, recaptchaToken } = input;

    // Verify reCAPTCHA token
    const isRecaptchaValid = await verifyRecaptcha(recaptchaToken);
    if (!isRecaptchaValid) {
      throw new TRPCError({
        code: "BAD_REQUEST",
        message: "reCAPTCHA verification failed",
      });
    }

    // Find user
    const user = await prisma.user.findUnique({
      where: { email },
      include: {
        creatorPools: true,
      },
    });

    if (!user) {
      throw new TRPCError({
        code: "BAD_REQUEST",
        message: "Invalid credentials",
      });
    }

    // Verify password
    const isValidPassword = await comparePasswords(password, user.password);

    if (!isValidPassword) {
      throw new TRPCError({
        code: "UNAUTHORIZED",
        message: "Invalid credentials",
      });
    }

    // const emailVerified = user.email_verified_at !== null;

    // Resolve user image URL (same as "me")
    const imageUrl = await getFileUrl({
      legacyImageField: user.image,
      imageFileId: user.image_file_id,
    });

    return handleTokenGeneration(
      ctx,
      user,
      imageUrl,
      !!user.creatorPools.length && !!user.creatorPools[0]?.poolAddress
    );
  }),

  logout: privateProcedure.mutation(async ({ ctx }) => {
    const refreshToken = ctx.req.cookies["refresh-token"];

    if (!refreshToken) {
      throw new TRPCError({
        code: "UNAUTHORIZED",
        message: "No refresh token provided",
      });
    }

    const hashedRefreshToken = hashRefreshToken(refreshToken);

    // Delete the refresh token
    await prisma.refreshToken.deleteMany({
      where: { token: hashedRefreshToken },
    });

    // Clear the cookie
    setRefreshTokenCookie(ctx, "");

    return { success: true, message: "Logged out successfully" };
  }),

  // Password reset request
  passwordResetRequest: publicProcedure
    .input(passwordResetRequestSchema)
    .mutation(async ({ input }) => {
      const { email, recaptchaToken } = input;

      // Verify reCAPTCHA token
      const isRecaptchaValid = await verifyRecaptcha(recaptchaToken);
      if (!isRecaptchaValid) {
        throw new TRPCError({
          code: "BAD_REQUEST",
          message: "reCAPTCHA verification failed",
        });
      }

      // Find user
      const user = await prisma.user.findUnique({
        where: { email },
      });

      if (!user) {
        throw new TRPCError({
          code: "BAD_REQUEST",
          message: "User not found",
        });
      }

      // Generate reset token
      const remember_token = crypto.randomBytes(32).toString("hex");

      // Update user with token
      const updatedUser = await prisma.user.update({
        where: { id: user.id },
        data: { remember_token },
      });

      if (!updatedUser.remember_token) {
        throw new TRPCError({
          code: "INTERNAL_SERVER_ERROR",
          message: "Failed to generate token",
        });
      }

      // Send reset email
      try {
        await sendPasswordResetEmail(updatedUser.email, updatedUser.remember_token);
      } catch (error) {
        console.error("Error sending password reset email:", error);
        throw new TRPCError({
          code: "INTERNAL_SERVER_ERROR",
          message: "Error sending password reset email",
        });
      }

      return {
        success: true,
        message: "Password reset email sent",
        email,
      };
    }),

  me: privateProcedure.query(async ({ ctx }) => {
    const userId = ctx.user.sub;

    // Find user
    const user = await prisma.user.findUnique({
      where: { id: userId },
      include: {
        creatorPools: true,
      },
    });

    if (!user) {
      throw new TRPCError({
        code: "BAD_REQUEST",
        message: "Invalid credentials",
      });
    }

    // Resolve user image URL
    const imageUrl = await getFileUrl({
      legacyImageField: user.image,
      imageFileId: user.image_file_id,
    });

    return {
      user: {
        id: user.id,
        email: user.email,
        onelink: user.onelink,
        // emailVerified: user.email_verified_at !== null,
        role: user.role,
        image: imageUrl,
        hasPool: !!user.creatorPools.length && !!user.creatorPools[0]?.poolAddress,
      },
    };
  }),

  refreshToken: publicProcedure.mutation(async ({ ctx }) => {
    // delete all expired tokens
    await prisma.refreshToken.deleteMany({
      where: {
        expiresAt: {
          lt: new Date(),
        },
      },
    });

    const refreshToken = ctx.req.cookies["refresh-token"];

    if (!refreshToken) {
      throw new TRPCError({
        code: "UNAUTHORIZED",
        message: "No refresh token provided",
      });
    }

    const hashedRefreshToken = hashRefreshToken(refreshToken);

    // Find existing refresh token
    const existingToken = await prisma.refreshToken.findFirst({
      where: { token: hashedRefreshToken },
      select: {
        user: true,
      },
    });

    if (!existingToken || !existingToken.user) {
      throw new TRPCError({
        code: "UNAUTHORIZED",
        message: "Invalid refresh token",
      });
    }

    return {
      accessToken: generateAccessToken({
        id: existingToken.user.id,
        email: existingToken.user.email,
        role: existingToken.user.role,
      }),
    };
  }),

  // Process password reset
  processPasswordReset: publicProcedure
    .input(processPasswordResetSchema)
    .mutation(async ({ input }) => {
      const { token: requestToken, newPassword } = input;

      // Find user with token
      const user = await prisma.user.findFirst({
        where: { remember_token: requestToken },
      });

      if (!user) {
        throw new TRPCError({
          code: "BAD_REQUEST",
          message: "Invalid reset token",
        });
      }

      // Hash new password
      const hashedPassword = await hashPassword(newPassword);
      const isSamePassword = await comparePasswords(newPassword, user.password);

      if (isSamePassword) {
        throw new TRPCError({
          code: "BAD_REQUEST",
          message: "New password must be different than old password",
        });
      }

      // Update user with new password
      await prisma.user.update({
        where: { id: user.id },
        data: {
          password: hashedPassword,
          remember_token: null,
        },
      });

      return {
        message: "Password has been reset successfully",
      };
    }),

  // Verify email
  verifyEmail: publicProcedure
    .input(
      z.object({
        token: z.string(),
        email: z.string().email(),
      })
    )
    .mutation(async ({ input }) => {
      const { token, email } = input;

      // Find user with token and email
      const user = await prisma.user.findFirst({
        where: {
          remember_token: token,
          email,
        },
      });

      if (!user) {
        throw new TRPCError({
          code: "BAD_REQUEST",
          message: "(Token, Email) not found",
        });
      }

      // Update user as verified
      const result = await prisma.user.update({
        where: { id: user.id },
        data: {
          email_verified_at: new Date(),
          remember_token: null,
        },
      });

      return {
        message: "Email verified successfully",
        onelink: result.onelink,
        email,
      };
    }),

  // Send email verification
  sendVerifyEmail: publicProcedure
    .input(
      z.object({
        email: z.string().email(),
      })
    )
    .mutation(async ({ input }) => {
      const { email } = input;

      // Find user
      const user = await prisma.user.findUnique({
        where: { email },
      });

      if (!user) {
        throw new TRPCError({
          code: "BAD_REQUEST",
          message: "User not found",
        });
      }

      // Generate new verification token
      const remember_token = crypto.randomBytes(32).toString("hex");

      // Update user with new token
      const updatedUser = await prisma.user.update({
        where: { id: user.id },
        data: { remember_token },
      });

      if (!updatedUser.remember_token) {
        throw new TRPCError({
          code: "INTERNAL_SERVER_ERROR",
          message: "Failed to generate verification token",
        });
      }

      // Send verification email
      try {
        await sendEmailVerification(updatedUser.email, updatedUser.remember_token);
      } catch (error) {
        console.error("Error sending verification email:", error);
        throw new TRPCError({
          code: "INTERNAL_SERVER_ERROR",
          message: "Failed to send verification email",
        });
      }

      return {
        success: true,
        message: "Verification email sent successfully",
      };
    }),

  getWalletToken: privateProcedure.query(async ({ ctx }) => {
    return {
      walletToken: generateAccessToken({
        id: ctx.user.sub,
        email: ctx.user.email,
        role: ctx.user.role,
      }),
    };
  }),

  // Google OAuth authentication
  googleAuth: publicProcedure.input(googleAuthSchema).mutation(async ({ input, ctx }) => {
    const { token } = input;

    try {
      // Verify Google token and get user info
      const googleUser = await verifyGoogleToken(token);

      if (!googleUser.email_verified) {
        throw new TRPCError({
          code: "BAD_REQUEST",
          message: "Email not verified with Google",
        });
      }

      // Check if user with this email exists
      let user: (User & { creatorPools: CreatorPool[] }) | null = await prisma.user.findUnique({
        where: { email: googleUser.email },
        include: {
          creatorPools: true,
        },
      });

      if (!user) {
        // User doesn't exist, create a new one
        // Generate onelink from email (use part before @)
        let onelink = googleUser.email.split("@")[0].toLowerCase();

        // Clean onelink (remove special chars)
        onelink = onelink.replace(/[^a-z0-9_-]/g, "");

        // Check if onelink exists
        const existingOnelink = await prisma.user.findFirst({
          where: { onelink },
        });

        if (existingOnelink) {
          // Append random string to make onelink unique
          onelink = `${onelink}${Math.random().toString(36).substring(2, 6)}`;
        }

        // Generate a random password
        const randomPassword = crypto.randomBytes(16).toString("hex");
        const hashedPassword: string = await hashPassword(randomPassword);

        // Create user
        let userRole = "user";
        if (env.isDevelopment) {
          const totalUsersCount = await prisma.user.count();
          const isFirstUser = totalUsersCount === 0;
          userRole = isFirstUser ? "user,admin" : "user";
        }

        const newUser = await prisma.user.create({
          data: {
            onelink,
            name: googleUser.name || onelink,
            email: googleUser.email,
            password: hashedPassword,
            email_verified_at: new Date(), // Email is already verified with Google
            image: null,
            role: userRole,
            theme: null,
          },
        });
        user = { ...newUser, creatorPools: [] };
      }

      // Resolve user image URL
      const imageUrl = await getFileUrl({
        legacyImageField: user.image,
        imageFileId: user.image_file_id,
      });

      // Return user data and access token using our utility function
      return handleTokenGeneration(
        ctx,
        user,
        imageUrl,
        user.creatorPools.length > 0 && !!user.creatorPools[0].poolAddress
      );
    } catch (error) {
      console.error("Google authentication error:", error);
      throw new TRPCError({
        code: "UNAUTHORIZED",
        message: error instanceof Error ? error.message : "Google authentication failed",
      });
    }
  }),
});<|MERGE_RESOLUTION|>--- conflicted
+++ resolved
@@ -19,17 +19,8 @@
 import { env } from "../env";
 import { addDays } from "date-fns";
 import { prisma } from "../services/DB";
-<<<<<<< HEAD
 import type { User, CreatorPool } from "@prisma/client";
-
-// Helper function to hash refresh tokens with SHA-256
-function hashRefreshToken(token: string): string {
-  return crypto.createHash("sha256").update(token).digest("hex");
-}
-=======
-import type { User } from "@prisma/client";
 import { hashRefreshToken } from "../utils/tokenHash";
->>>>>>> 7c5f412e
 
 // Helper function to set refresh token cookie
 function setRefreshTokenCookie(ctx: any, token: string, expiresAt?: Date) {
