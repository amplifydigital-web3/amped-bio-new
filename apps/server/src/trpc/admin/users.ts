import { adminProcedure, router } from "../trpc";
import { z } from "zod";
import { TRPCError } from "@trpc/server";
import { getFileUrl } from "../../utils/fileUrlResolver";
import { PaginationSchema, UserFilterSchema, UserSearchSchema, UserUpdateSchema } from "./schemas";
import { prisma } from "../../services/DB";

export const usersRouter = router({
  getUsers: adminProcedure
    .input(
      z.object({
        ...PaginationSchema.shape,
        ...UserFilterSchema.shape,
      })
    )
    .query(async ({ input }) => {
      const { page, limit, search, role, blocked } = input;
      const skip = (page - 1) * limit;

      // Build filter conditions
      const where = {
        ...(search
          ? {
              OR: [
                { name: { contains: search } },
                { email: { contains: search } },
                { onelink: { contains: search } },
                { wallet: { address: { contains: search } } },
              ],
            }
          : {}),
        ...(role ? { role } : {}),
        ...(blocked !== undefined ? { block: blocked ? "yes" : "no" } : {}),
      };

      // Get users with pagination
      const users = await prisma.user.findMany({
        skip,
        take: limit,
        where,
        orderBy: { created_at: "desc" },
        select: {
          id: true,
          name: true,
          email: true,
          onelink: true,
          role: true,
          block: true,
          created_at: true,
          updated_at: true,
          image: true,
          image_file_id: true,
          reward_business_id: true,
          wallet: true,
          _count: {
            select: {
              blocks: true,
              themes: true,
            },
          },
        },
      });

      // Resolve image URLs for all users
      const usersWithResolvedImages = await Promise.all(
        users.map(async user => ({
          ...user,
          image: await getFileUrl({
            legacyImageField: user.image,
            imageFileId: user.image_file_id,
          }),
        }))
      );

      // Get total count for pagination
      const totalUsers = await prisma.user.count({ where });

      return {
        users: usersWithResolvedImages,
        pagination: {
          total: totalUsers,
          pages: Math.ceil(totalUsers / limit),
          page,
          limit,
        },
      };
    }),

  getUserDetails: adminProcedure
    .input(
      z.object({
        userId: z.number(),
      })
    )
    .query(async ({ input }) => {
      const { userId } = input;

      const user = await prisma.user.findUnique({
        where: { id: userId },
        include: {
          blocks: {
            orderBy: { order: "asc" },
          },
          themes: true,
          _count: {
            select: {
              blocks: true,
              themes: true,
            },
          },
        },
      });

      if (!user) {
        throw new TRPCError({
          code: "NOT_FOUND",
          message: "User not found",
        });
      }

      // Resolve the user's image URL
      const resolvedImageUrl = await getFileUrl({
        legacyImageField: user.image,
        imageFileId: user.image_file_id,
      });

      return {
        ...user,
        image: resolvedImageUrl,
      };
    }),

  updateUser: adminProcedure.input(UserUpdateSchema).mutation(async ({ input }) => {
    const { id, ...data } = input;

    try {
      const updatedUser = await prisma.user.update({
        where: { id },
        data: {
          ...data,
          updated_at: new Date(),
        },
        select: {
          id: true,
          name: true,
          email: true,
          onelink: true,
          role: true,
          block: true,
        },
      });

      return updatedUser;
<<<<<<< HEAD
    } catch (error) {
      console.error("Failed to update user:", error);
=======
    } catch {
>>>>>>> 7ae8a3e3
      throw new TRPCError({
        code: "INTERNAL_SERVER_ERROR",
        message: "Failed to update user",
      });
    }
  }),

  searchUsers: adminProcedure.input(UserSearchSchema).query(async ({ input }) => {
    const { query } = input;
    const limit = 10;

    const users = await prisma.user.findMany({
      where: {
        OR: [{ email: { contains: query } }, { name: { contains: query } }],
      },
      take: limit,
      orderBy: { created_at: "desc" },
      select: {
        id: true,
        name: true,
        email: true,
        onelink: true,
        role: true,
        block: true,
        image: true,
        created_at: true,
        _count: {
          select: {
            blocks: true,
            themes: true,
          },
        },
      },
    });

    return users;
  }),

  getTopOnelinks: adminProcedure
    .input(
      z.object({
        limit: z.number().default(5),
      })
    )
    .query(async ({ input }) => {
      const { limit } = input;

      // Get users with their blocks aggregated by clicks
      const usersWithBlockStats = await prisma.user.findMany({
        where: {
          onelink: {
            not: null,
          },
          blocks: {
            some: {},
          },
        },
        take: limit,
        select: {
          id: true,
          name: true,
          onelink: true,
          blocks: {
            select: {
              clicks: true,
            },
          },
        },
        orderBy: {
          blocks: {
            _count: "desc",
          },
        },
      });

      // Calculate total clicks for each onelink
      const topOnelinks = usersWithBlockStats
        .map(user => {
          const totalClicks = user.blocks.reduce(
            (sum: number, block: { clicks: number }) => sum + block.clicks,
            0
          );
          return {
            userId: user.id,
            name: user.name,
            onelink: user.onelink,
            totalClicks,
            blockCount: user.blocks.length,
          };
        })
        .sort((a, b) => b.totalClicks - a.totalClicks);

      return topOnelinks;
    }),
});<|MERGE_RESOLUTION|>--- conflicted
+++ resolved
@@ -151,12 +151,7 @@
       });
 
       return updatedUser;
-<<<<<<< HEAD
-    } catch (error) {
-      console.error("Failed to update user:", error);
-=======
     } catch {
->>>>>>> 7ae8a3e3
       throw new TRPCError({
         code: "INTERNAL_SERVER_ERROR",
         message: "Failed to update user",
