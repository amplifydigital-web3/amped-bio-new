import { router } from "./trpc";
import { userRouter } from "./user";
import { authRouter } from "./auth";
import appRouter from "./onelink";
import { adminRouter } from "./admin/index";
import { uploadRouter } from "./upload";
import { themeRouter } from "./theme";
import { themeGalleryRouter } from "./themeGallery";
import { walletRouter } from "./wallet";
import { blocksRouter } from "./blocks";
<<<<<<< HEAD
import { poolsRouter } from "./pools";
=======
import { publicSettingsRouter } from "./publicSettings";
>>>>>>> 9c964e2c
import { inferRouterOutputs } from "@trpc/server";

// Merge all routers
const mergedRouter = router({
  onelink: appRouter,
  user: userRouter,
  auth: authRouter,
  admin: adminRouter,
  upload: uploadRouter,
  theme: themeRouter,
  themeGallery: themeGalleryRouter,
  wallet: walletRouter,
  blocks: blocksRouter,
<<<<<<< HEAD
  pools: poolsRouter,
=======
  public: publicSettingsRouter,
>>>>>>> 9c964e2c
});

export type AppRouter = typeof mergedRouter;
export type RouterOutputs = inferRouterOutputs<AppRouter>;
export default mergedRouter;<|MERGE_RESOLUTION|>--- conflicted
+++ resolved
@@ -8,11 +8,8 @@
 import { themeGalleryRouter } from "./themeGallery";
 import { walletRouter } from "./wallet";
 import { blocksRouter } from "./blocks";
-<<<<<<< HEAD
 import { poolsRouter } from "./pools";
-=======
 import { publicSettingsRouter } from "./publicSettings";
->>>>>>> 9c964e2c
 import { inferRouterOutputs } from "@trpc/server";
 
 // Merge all routers
@@ -26,11 +23,8 @@
   themeGallery: themeGalleryRouter,
   wallet: walletRouter,
   blocks: blocksRouter,
-<<<<<<< HEAD
   pools: poolsRouter,
-=======
   public: publicSettingsRouter,
->>>>>>> 9c964e2c
 });
 
 export type AppRouter = typeof mergedRouter;
