import { privateProcedure, publicProcedure, router } from "../trpc";
import { z } from "zod";
import { TRPCError } from "@trpc/server";
import { prisma } from "../../services/DB";
import { Address, createPublicClient, http, decodeEventLog, formatEther } from "viem";
import { getChainConfig, L2_BASE_TOKEN_ABI, CREATOR_POOL_ABI, getPoolName } from "@ampedbio/web3";
import { s3Service } from "../../services/S3Service";

export const poolsFanRouter = router({
  getPools: publicProcedure
    .input(
      z.object({
        search: z.string().optional(),
        filter: z
          .enum(["all", "no-fans", "more-than-10-fans", "more-than-10k-stake"])
          .optional()
          .default("all"),
        sort: z.enum(["newest", "name-asc", "name-desc"]).optional().default("newest"),
      })
    )
    .query(async ({ input }) => {
      try {
        const whereClause: any = {};
        if (input.search) {
          whereClause.OR = [{ description: { contains: input.search, mode: "insensitive" } }];
        }

        // Build the pools query with the where clause
        const pools = await prisma.creatorPool.findMany({
          where: whereClause,
          include: {
            poolImage: {
              select: {
                s3_key: true,
                bucket: true,
              },
            },
            wallet: {
              select: {
                address: true,
                userId: true,
              },
            },
            _count: {
              select: {
                stakedPools: true,
              },
            },
            stakedPools: {
              select: {
                stakeAmount: true,
              },
            },
          },
        });

        // Apply filtering logic after getting pool data from blockchain
        const results = await Promise.allSettled(
          pools.map(async pool => {
<<<<<<< HEAD
            const totalStake = pool.stakedPools.reduce(
              (sum: bigint, staked) => sum + BigInt(staked.stakeAmount),
              0n
            );
=======
            // Get the chain configuration for the pool
            const chain = getChainConfig(parseInt(pool.chainId));

            // Initialize totalStake to the current db value
            let totalStake: bigint = pool.revoStaked;

            // Query the totalStaked from the pool contract if we have the necessary data
            if (pool.poolAddress && chain) {
              try {
                const publicClient = createPublicClient({
                  chain: chain,
                  transport: http(),
                });

                console.log(
                  `Attempting to fetch creatorStaked and totalFanStaked from contract for pool ${pool.id} at address ${pool.poolAddress}`
                );

                // Fetch both creatorStaked and totalFanStaked values from the contract as instructed by colleague
                const creatorStakedValue = await publicClient.readContract({
                  address: pool.poolAddress as Address,
                  abi: CREATOR_POOL_ABI,
                  functionName: "creatorStaked",
                });

                const totalFanStakedValue = await publicClient.readContract({
                  address: pool.poolAddress as Address,
                  abi: CREATOR_POOL_ABI,
                  functionName: "totalFanStaked",
                });

                console.log(
                  `Successfully fetched creatorStaked from contract for pool ${pool.id}: ${creatorStakedValue.toString()}`
                );
                console.log(
                  `Successfully fetched totalFanStaked from contract for pool ${pool.id}: ${totalFanStakedValue.toString()}`
                );

                // Calculate the total stake as sum of creatorStaked and totalFanStaked as instructed by colleague
                const totalStakeValue = (creatorStakedValue + totalFanStakedValue) as bigint;

                // Update the database with the value from the contract
                try {
                  await prisma.creatorPool.update({
                    where: { id: pool.id },
                    data: { revoStaked: totalStakeValue },
                  });
                  console.log(`Successfully updated revoStaked in database for pool ${pool.id}`);
                } catch (updateError) {
                  console.error(
                    `Error updating revoStaked in database for pool ${pool.id}:`,
                    updateError
                  );
                  // Continue anyway, we'll still return the blockchain value
                }

                totalStake = totalStakeValue;
              } catch (error) {
                console.error(
                  `Error fetching totalStaked from contract for pool ${pool.id}:`,
                  error
                );
                // If contract query fails, we'll keep the db value
              }
            } else {
              console.log(
                `Skipping contract query for pool ${pool.id} - missing poolAddress (${pool.poolAddress}) or chain (${chain})`
              );
            }

>>>>>>> f47489f0
            const totalStakeInEther = parseFloat(formatEther(totalStake));
            const poolName = await getPoolName(pool.poolAddress as Address, parseInt(pool.chainId));

            // Count only users with positive stake amounts
            const activeStakers = pool.stakedPools.filter(
              staked => BigInt(staked.stakeAmount) > 0n
            ).length;

            return {
              ...pool,
              revoStaked: totalStake, // Include the updated revoStaked in the response
              imageUrl: pool.poolImage ? s3Service.getFileUrl(pool.poolImage.s3_key) : null,
              name: poolName || `Pool ${pool.id}`, // Using blockchain name, fallback to id-based name
              totalReward: totalStakeInEther,
              participants: activeStakers,
<<<<<<< HEAD
              category: "staking",
              createdBy: "Unknown",
=======
              createdBy: pool.wallet?.userId?.toString() || "Unknown",
>>>>>>> f47489f0
              stakedAmount: totalStakeInEther,
              earnedRewards: 0,
              creatorAddress: pool.wallet?.address || null,
            };
          })
        );

        // Filter out rejected promises and return only successful results
        const processedPools = results
          .filter((result): result is PromiseFulfilledResult<any> => {
            if (result.status === "rejected") {
              console.error("Error processing pool:", result.reason);
              return false;
            }
            return true;
          })
          .map(result => result.value);

        // Apply filters to the processed pools
        let filteredPools = processedPools;
        if (input.filter === "no-fans") {
          filteredPools = processedPools.filter(pool => pool.participants === 0);
        } else if (input.filter === "more-than-10-fans") {
          filteredPools = processedPools.filter(pool => pool.participants > 10);
        } else if (input.filter === "more-than-10k-stake") {
          filteredPools = processedPools.filter(pool => pool.stakedAmount > 10000);
        }

        // Apply sorting
        switch (input.sort) {
          case "name-asc":
            filteredPools.sort((a, b) => a.name.localeCompare(b.name));
            break;
          case "name-desc":
            filteredPools.sort((a, b) => b.name.localeCompare(a.name));
            break;
          case "newest":
            // Since pools don't have a created_at field in the current model, we'll sort by ID
            filteredPools.sort((a, b) => b.id - a.id);
            break;
          default:
            break;
        }

        return filteredPools;
      } catch (error) {
        console.error("Error fetching pools:", error);
        if (error instanceof TRPCError) throw error;
        throw new TRPCError({
          code: "INTERNAL_SERVER_ERROR",
          message: "Failed to fetch pools",
        });
      }
    }),

  getUserPoolStake: privateProcedure
    .input(
      z.object({
        chainId: z.string(),
      })
    )
    .query(async ({ ctx, input }) => {
      const userId = ctx.user.sub;

      try {
        const userWallet = await prisma.userWallet.findUnique({
          where: { userId },
        });

        if (!userWallet) {
          throw new TRPCError({
            code: "PRECONDITION_FAILED",
            message: "User does not have a wallet",
          });
        }

        const pool = await prisma.creatorPool.findUnique({
          where: {
            walletId_chainId: {
              walletId: userWallet.id,
              chainId: input.chainId,
            },
          },
        });

        if (!pool) {
          throw new TRPCError({
            code: "NOT_FOUND",
            message: "Pool not found",
          });
        }

        const stakedPool = await prisma.stakedPool.findUnique({
          where: {
            userWalletId_poolId: {
              userWalletId: userWallet.id,
              poolId: pool.id,
            },
          },
        });

        return {
          userWalletId: userWallet.id,
          poolId: pool.id,
          stakeAmount: stakedPool?.stakeAmount?.toString() || "0",
          hasStake: !!stakedPool,
        };
      } catch (error) {
        console.error("Error getting user pool stake:", error);
        if (error instanceof TRPCError) throw error;
        throw new TRPCError({
          code: "INTERNAL_SERVER_ERROR",
          message: "Failed to get user pool stake",
        });
      }
    }),

  getUserStakes: privateProcedure.query(async ({ ctx }) => {
    const userId = ctx.user.sub;

    try {
      const userWallet = await prisma.userWallet.findUnique({
        where: { userId },
      });

      if (!userWallet) {
        throw new TRPCError({
          code: "PRECONDITION_FAILED",
          message: "User does not have a wallet",
        });
      }

      const userStakes = await prisma.stakedPool.findMany({
        where: {
          userWalletId: userWallet.id,
        },
        include: {
          pool: {
            include: {
              poolImage: {
                select: {
                  s3_key: true,
                },
              },
              wallet: {
                select: {
                  userId: true,
                  address: true,
                },
              },
            },
          },
        },
      });

<<<<<<< HEAD
      return userStakes.map(stake => {
        const { pool } = stake;
        return {
          ...stake,
          stakeAmount: stake.stakeAmount,
          pool: {
            ...pool,
            imageUrl: pool.poolImage ? s3Service.getFileUrl(pool.poolImage.s3_key) : null,
          },
        };
      });
=======
      return Promise.all(
        userStakes.map(async stake => {
          const { pool } = stake;
          const poolName = await getPoolName(pool.poolAddress as Address, parseInt(pool.chainId));
          return {
            ...stake,
            stakeAmount: stake.stakeAmount.toString(),
            pool: {
              ...pool,
              name: poolName || `Pool ${pool.id}`, // Using blockchain name, fallback to id-based name
              imageUrl: pool.poolImage ? s3Service.getFileUrl(pool.poolImage.s3_key) : null,
              userId: pool.wallet.userId, // Include the actual user ID
              creatorAddress: pool.wallet.address, // Include the creator's wallet address
            },
          };
        })
      );
>>>>>>> f47489f0
    } catch (error) {
      console.error("Error getting user stakes:", error);
      if (error instanceof TRPCError) throw error;
      throw new TRPCError({
        code: "INTERNAL_SERVER_ERROR",
        message: "Failed to get user stakes",
      });
    }
  }),

  confirmStake: privateProcedure
    .input(
      z.object({
        chainId: z.string(),
        hash: z.string().regex(/^0x[0-9a-fA-F]{64}$/, "Invalid transaction hash format"),
      })
    )
    .mutation(async ({ ctx, input }) => {
      const userId = ctx.user.sub;

      try {
        const userWallet = await prisma.userWallet.findUnique({
          where: { userId },
        });

        if (!userWallet) {
          throw new TRPCError({
            code: "PRECONDITION_FAILED",
            message: "User does not have a wallet",
          });
        }

        const chain = getChainConfig(parseInt(input.chainId));

        if (!chain) {
          throw new TRPCError({
            code: "BAD_REQUEST",
            message: "Unsupported chain ID",
          });
        }

        const publicClient = createPublicClient({
          chain: chain,
          transport: http(),
        });

        const transactionReceipt = await publicClient.getTransactionReceipt({
          hash: input.hash as `0x${string}`,
        });

        if (!transactionReceipt) {
          throw new TRPCError({
            code: "BAD_REQUEST",
            message: "Transaction not found or not confirmed on the blockchain",
          });
        }

        const parsedStakes: { delegator: Address; delegatee: Address; amount: bigint }[] = [];
        for (const log of transactionReceipt.logs) {
          try {
            const decodedLog = decodeEventLog({
              abi: CREATOR_POOL_ABI,
              eventName: "FanStaked",
              data: log.data,
              topics: log.topics,
            });
            const args = decodedLog.args as any;
            // Ensure the amount is properly handled as a BigInt for Prisma
            const stakeAmount = typeof args.amount === "bigint" ? args.amount : BigInt(args.amount);
            parsedStakes.push({
              delegator: transactionReceipt.from,
              delegatee: log.address,
              amount: stakeAmount,
            });
          } catch (error) {
            // Not a FanStaked event, ignore
            continue;
          }
        }

        if (parsedStakes.length === 0) {
          throw new TRPCError({
            code: "BAD_REQUEST",
            message: "No FanStaked event found in transaction logs",
          });
        }

        for (const stake of parsedStakes) {
          const pool = await prisma.creatorPool.findUnique({
            where: {
              poolAddress: stake.delegatee,
            },
          });

          if (!pool) {
            throw new TRPCError({
              code: "NOT_FOUND",
              message: `Pool with address ${stake.delegatee} not found in database`,
            });
          }

          if (transactionReceipt.from.toLowerCase() !== stake.delegator.toLowerCase()) {
            throw new TRPCError({
              code: "BAD_REQUEST",
              message: `Transaction sender does not match the delegator in the stake event (${transactionReceipt.from} vs ${stake.delegator})`,
            });
          }

          if (pool.chainId !== input.chainId) {
            throw new TRPCError({
              code: "FORBIDDEN",
              message: "Stake event is for a pool on a different chain than specified",
            });
          }

          // Convert the BigInt amount to a string for storage
          const amountToStore = stake.amount.toString();

          // For string-based amounts, get the existing stake as a string and add to it
          const existingStake = await prisma.stakedPool.findUnique({
            where: {
              userWalletId_poolId: {
                userWalletId: userWallet.id,
                poolId: pool.id,
              },
            },
            select: {
              stakeAmount: true,
            },
          });

          // Convert strings to BigInt for calculation, then back to string for storage
          const existingAmount = BigInt(existingStake?.stakeAmount || "0");
          const newStakeAmount = (existingAmount + BigInt(amountToStore)).toString();

          await prisma.stakedPool.upsert({
            where: {
              userWalletId_poolId: {
                userWalletId: userWallet.id,
                poolId: pool.id,
              },
            },
            update: {
              stakeAmount: newStakeAmount,
              updatedAt: new Date(),
            },
            create: {
              userWalletId: userWallet.id,
              poolId: pool.id,
              stakeAmount: amountToStore,
            },
          });

          await prisma.stakeEvent.create({
            data: {
              userWalletId: userWallet.id,
              poolId: pool.id,
              amount: amountToStore,
              eventType: "stake",
              transactionHash: input.hash,
            },
          });

          console.info(
            `Stake confirmed for user ${userId} in pool ${pool.id}, amount: ${stake.amount.toString()}`
          );
        }

        return {
          success: true,
          message: `Successfully confirmed ${parsedStakes.length} stake(s)`,
          stakes: parsedStakes.map(stake => ({
            delegator: stake.delegator,
            delegatee: stake.delegatee,
            amount: stake.amount.toString(),
          })),
        };
      } catch (error) {
        console.error("Error confirming stake:", error);
        if (error instanceof TRPCError) throw error;
        if (error instanceof Error) {
          throw new TRPCError({
            code: "INTERNAL_SERVER_ERROR",
            message: `Failed to confirm stake: ${error.message}`,
          });
        }
        throw new TRPCError({
          code: "INTERNAL_SERVER_ERROR",
          message: "Failed to confirm stake",
        });
      }
    }),

  confirmUnstake: privateProcedure
    .input(
      z.object({
        chainId: z.string(),
        hash: z.string().regex(/^0x[0-9a-fA-F]{64}$/, "Invalid transaction hash format"),
      })
    )
    .mutation(async ({ ctx, input }) => {
      const userId = ctx.user.sub;

      try {
        const userWallet = await prisma.userWallet.findUnique({
          where: { userId },
        });

        if (!userWallet) {
          throw new TRPCError({
            code: "PRECONDITION_FAILED",
            message: "User does not have a wallet",
          });
        }

        const chain = getChainConfig(parseInt(input.chainId));

        if (!chain) {
          throw new TRPCError({
            code: "BAD_REQUEST",
            message: "Unsupported chain ID",
          });
        }

        const publicClient = createPublicClient({
          chain: chain,
          transport: http(),
        });

        const transactionReceipt = await publicClient.getTransactionReceipt({
          hash: input.hash as `0x${string}`,
        });

        if (!transactionReceipt) {
          throw new TRPCError({
            code: "BAD_REQUEST",
            message: "Transaction not found or not confirmed on the blockchain",
          });
        }

        const parsedUnstakes: { delegator: Address; delegatee: Address; amount: bigint }[] = [];
        for (const log of transactionReceipt.logs) {
          try {
            const decodedLog = decodeEventLog({
              abi: L2_BASE_TOKEN_ABI,
              eventName: "FanUnstaked",
              data: log.data,
              topics: log.topics,
            });
            const args = decodedLog.args as any;
            // Ensure the amount is properly handled as a BigInt for Prisma
            const unstakeAmount =
              typeof args.amount === "bigint" ? args.amount : BigInt(args.amount);
            parsedUnstakes.push({
              delegator: transactionReceipt.from,
              delegatee: args._from || (args.delegatee as Address),
              amount: unstakeAmount,
            });
          } catch (error) {
            // Not a FanUnstaked event, ignore
            continue;
          }
        }

        if (parsedUnstakes.length === 0) {
          throw new TRPCError({
            code: "BAD_REQUEST",
            message: "No FanUnstaked event found in transaction logs",
          });
        }

        for (const unstake of parsedUnstakes) {
          const pool = await prisma.creatorPool.findUnique({
            where: {
              poolAddress: unstake.delegatee,
            },
          });

          if (!pool) {
            throw new TRPCError({
              code: "NOT_FOUND",
              message: `Pool with address ${unstake.delegatee} not found in database`,
            });
          }

          if (transactionReceipt.from.toLowerCase() !== unstake.delegator.toLowerCase()) {
            throw new TRPCError({
              code: "BAD_REQUEST",
              message: `Transaction sender does not match the delegator in the unstake event (${transactionReceipt.from} vs ${unstake.delegator})`,
            });
          }

          if (pool.chainId !== input.chainId) {
            throw new TRPCError({
              code: "FORBIDDEN",
              message: "Unstake event is for a pool on a different chain than specified",
            });
          }

          // Convert the BigInt amount to a string for storage
          const amountToStore = unstake.amount.toString();

          // For string-based amounts, get the existing stake as a string and subtract from it
          const existingStake = await prisma.stakedPool.findUnique({
            where: {
              userWalletId_poolId: {
                userWalletId: userWallet.id,
                poolId: pool.id,
              },
            },
            select: {
              stakeAmount: true,
            },
          });

          // Convert strings to BigInt for calculation, then back to string for storage
          const existingAmount = BigInt(existingStake?.stakeAmount || "0");

          if (existingAmount < BigInt(amountToStore)) {
            throw new TRPCError({
              code: "BAD_REQUEST",
              message: `Unstake amount exceeds current stake. Current stake: ${existingAmount}, Requested unstake: ${amountToStore}`,
            });
          }

          const newStakeAmount = (existingAmount - BigInt(amountToStore)).toString();

          await prisma.stakedPool.upsert({
            where: {
              userWalletId_poolId: {
                userWalletId: userWallet.id,
                poolId: pool.id,
              },
            },
            update: {
              stakeAmount: newStakeAmount,
              updatedAt: new Date(),
            },
            create: {
              userWalletId: userWallet.id,
              poolId: pool.id,
              stakeAmount: (-BigInt(amountToStore)).toString(), // Negative amount for new unstake
            },
          });

          await prisma.stakeEvent.create({
            data: {
              userWalletId: userWallet.id,
              poolId: pool.id,
              amount: amountToStore,
              eventType: "unstake",
              transactionHash: input.hash,
            },
          });

          console.info(
            `Unstake confirmed for user ${userId} in pool ${pool.id}, amount: ${unstake.amount.toString()}`
          );
        }

        return {
          success: true,
          message: `Successfully confirmed ${parsedUnstakes.length} unstake(s)`,
          unstakes: parsedUnstakes.map(unstake => ({
            delegator: unstake.delegator,
            delegatee: unstake.delegatee,
            amount: unstake.amount.toString(),
          })),
        };
      } catch (error) {
        console.error("Error confirming unstake:", error);
        if (error instanceof TRPCError) throw error;
        if (error instanceof Error) {
          throw new TRPCError({
            code: "INTERNAL_SERVER_ERROR",
            message: `Failed to confirm unstake: ${error.message}`,
          });
        }
        throw new TRPCError({
          code: "INTERNAL_SERVER_ERROR",
          message: "Failed to confirm unstake",
        });
      }
    }),
});<|MERGE_RESOLUTION|>--- conflicted
+++ resolved
@@ -57,17 +57,11 @@
         // Apply filtering logic after getting pool data from blockchain
         const results = await Promise.allSettled(
           pools.map(async pool => {
-<<<<<<< HEAD
-            const totalStake = pool.stakedPools.reduce(
-              (sum: bigint, staked) => sum + BigInt(staked.stakeAmount),
-              0n
-            );
-=======
             // Get the chain configuration for the pool
             const chain = getChainConfig(parseInt(pool.chainId));
 
             // Initialize totalStake to the current db value
-            let totalStake: bigint = pool.revoStaked;
+            let totalStake: bigint = BigInt(pool.revoStaked);
 
             // Query the totalStaked from the pool contract if we have the necessary data
             if (pool.poolAddress && chain) {
@@ -108,7 +102,7 @@
                 try {
                   await prisma.creatorPool.update({
                     where: { id: pool.id },
-                    data: { revoStaked: totalStakeValue },
+                    data: { revoStaked: totalStakeValue.toString() },
                   });
                   console.log(`Successfully updated revoStaked in database for pool ${pool.id}`);
                 } catch (updateError) {
@@ -133,7 +127,6 @@
               );
             }
 
->>>>>>> f47489f0
             const totalStakeInEther = parseFloat(formatEther(totalStake));
             const poolName = await getPoolName(pool.poolAddress as Address, parseInt(pool.chainId));
 
@@ -149,12 +142,7 @@
               name: poolName || `Pool ${pool.id}`, // Using blockchain name, fallback to id-based name
               totalReward: totalStakeInEther,
               participants: activeStakers,
-<<<<<<< HEAD
-              category: "staking",
-              createdBy: "Unknown",
-=======
               createdBy: pool.wallet?.userId?.toString() || "Unknown",
->>>>>>> f47489f0
               stakedAmount: totalStakeInEther,
               earnedRewards: 0,
               creatorAddress: pool.wallet?.address || null,
@@ -310,19 +298,6 @@
         },
       });
 
-<<<<<<< HEAD
-      return userStakes.map(stake => {
-        const { pool } = stake;
-        return {
-          ...stake,
-          stakeAmount: stake.stakeAmount,
-          pool: {
-            ...pool,
-            imageUrl: pool.poolImage ? s3Service.getFileUrl(pool.poolImage.s3_key) : null,
-          },
-        };
-      });
-=======
       return Promise.all(
         userStakes.map(async stake => {
           const { pool } = stake;
@@ -340,7 +315,6 @@
           };
         })
       );
->>>>>>> f47489f0
     } catch (error) {
       console.error("Error getting user stakes:", error);
       if (error instanceof TRPCError) throw error;
