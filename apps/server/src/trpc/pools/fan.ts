import { privateProcedure, publicProcedure, router } from "../trpc";
import { z } from "zod";
import { TRPCError } from "@trpc/server";
import { prisma } from "../../services/DB";
import { Address, createPublicClient, http, decodeEventLog } from "viem";
import { getChainConfig, L2_BASE_TOKEN_ABI, CREATOR_POOL_ABI } from "@ampedbio/web3";
import { s3Service } from "../../services/S3Service";
import {
  UserStakedPool,
  PoolTabRewardPool,
  PoolDetailsForModal,
  SlimPoolForUserStakedPool,
} from "@ampedbio/constants";

export const poolsFanRouter = router({
  getPools: publicProcedure
    .input(
      z.object({
        chainId: z.string(),
        search: z.string().optional(),
        filter: z
          .enum(["all", "no-fans", "more-than-10-fans", "more-than-10k-stake"])
          .optional()
          .default("all"),
        sort: z
          .enum(["newest", "name-asc", "name-desc", "most-fans", "most-staked"])
          .optional()
          .default("newest"),
      })
    )
    .query(async ({ input }): Promise<PoolTabRewardPool[]> => {
      try {
        const chain = getChainConfig(parseInt(input.chainId));

        if (!chain) {
          return [];
        }

        const whereClause: any = {
          chainId: input.chainId, // Only fetch pools from the specified chain
          AND: [
            {
              OR: [{ hidden: false }, { hidden: null }],
            },
          ],
        };

        if (input.search) {
          // Check if the search query looks like an Ethereum address (0x followed by 40 hex chars)
          const isAddress = /^0x[a-fA-F0-9]{40}$/.test(input.search.trim());

          // Add search conditions to the AND array to properly combine with other filters
          const searchConditions: any = {};

          if (isAddress) {
            // For address search, do exact match
            searchConditions.OR = [
              { poolAddress: { equals: input.search.toLowerCase() } }, // Exact match for address
            ];
          } else {
            // For text search, keep fuzzy matching
            searchConditions.OR = [
              { description: { contains: input.search } },
              { poolAddress: { contains: input.search } }, // Still allow partial address matches for text searches
              { wallet: { user: { name: { contains: input.search } } } }, // Search by creator's name
            ];
          }

          whereClause.AND.push(searchConditions);
        }

        // Build the pools query with the where clause
        const pools = await prisma.creatorPool.findMany({
          where: whereClause,
          include: {
            poolImage: {
              select: {
                s3_key: true,
              },
            },
            wallet: {
              select: {
                user: {
                  select: {
                    name: true,
                  },
                },
              },
            },
            stakedPools: {
              select: {
                stakeAmount: true,
                userWalletId: true,
                poolId: true,
              },
            },
          },
        });

        const publicClient = createPublicClient({
          chain: chain,
          transport: http(),
        });

        // Create a map to store contract data
        const blockchainStakeData = new Map<
          number,
          { creatorStaked: bigint; totalFanStaked: bigint; poolName: string }
        >();

        // Create multicall requests for all pools
        const multicallRequests: {
          address: Address;
          abi: typeof CREATOR_POOL_ABI;
          functionName: "creatorStaked" | "totalFanStaked" | "poolName";
        }[] = [];

        pools.forEach(pool => {
          if (pool.poolAddress) {
            // Add creatorStaked request
            multicallRequests.push({
              address: pool.poolAddress as Address,
              abi: CREATOR_POOL_ABI,
              functionName: "creatorStaked" as const,
            });

            // Add totalFanStaked request
            multicallRequests.push({
              address: pool.poolAddress as Address,
              abi: CREATOR_POOL_ABI,
              functionName: "totalFanStaked" as const,
            });

            // Add poolName request
            multicallRequests.push({
              address: pool.poolAddress as Address,
              abi: CREATOR_POOL_ABI,
              functionName: "poolName" as const,
            });
          }
        });

        // Execute all contract calls in a single batch
        if (multicallRequests.length > 0) {
          try {
            const results = await publicClient.multicall({
              contracts: multicallRequests,
            });

            // Process the results, mapping them back to the correct pools
            for (let i = 0; i < pools.length; i++) {
              const pool = pools[i];
              const creatorStakedIndex = i * 3; // creatorStaked is at every 3rd index (0, 3, 6, ...)
              const totalFanStakedIndex = i * 3 + 1; // totalFanStaked is at every 3rd + 1 index (1, 4, 7, ...)
              const poolNameIndex = i * 3 + 2; // poolName is at every 3rd + 2 index (2, 5, 8, ...)

              const creatorStakedResult = results[creatorStakedIndex];
              const totalFanStakedResult = results[totalFanStakedIndex];
              const poolNameResult = results[poolNameIndex];

              if (
                creatorStakedResult.status === "success" &&
                totalFanStakedResult.status === "success" &&
                poolNameResult.status === "success"
              ) {
                const creatorStaked = creatorStakedResult.result as bigint;
                const totalFanStaked = totalFanStakedResult.result as bigint;
                const poolName = poolNameResult.result as string;

                blockchainStakeData.set(pool.id, {
                  creatorStaked,
                  totalFanStaked,
                  poolName,
                });
              } else {
                console.error(
                  `Error fetching data from contract for pool ${pool.id}:`,
                  creatorStakedResult.status === "failure" ? creatorStakedResult.error : null,
                  totalFanStakedResult.status === "failure" ? totalFanStakedResult.error : null,
                  poolNameResult.status === "failure" ? poolNameResult.error : null
                );
              }
            }
          } catch (error) {
            console.error(`Multicall failed for chain ${input.chainId}:`, error);
          }
        }

        // Arrays to collect updates for batch processing
        const poolsToUpdate: { id: number; revoStaked: string }[] = [];

        // Apply filtering logic after getting pool data from blockchain
        const results = await Promise.allSettled(
          pools.map(async pool => {
            // Initialize totalStake to the current db value
            let totalStake: bigint = BigInt(pool.revoStaked);

            // Query the totalStaked from the pool contract if we have the necessary data
            if (pool.poolAddress && chain) {
              try {
                console.log(
                  `Attempting to fetch creatorStaked and totalFanStaked from contract for pool ${pool.id} at address ${pool.poolAddress}`
                );

                // Get the values from our batch results
                const stakeData = blockchainStakeData.get(pool.id);

                if (stakeData) {
                  console.log(
                    `Successfully fetched creatorStaked from contract for pool ${pool.id}: ${stakeData.creatorStaked.toString()}`
                  );
                  console.log(
                    `Successfully fetched totalFanStaked from contract for pool ${pool.id}: ${stakeData.totalFanStaked.toString()}`
                  );

                  // Calculate the total stake as sum of creatorStaked and totalFanStaked as instructed by colleague
                  const totalStakeValue = (stakeData.creatorStaked +
                    stakeData.totalFanStaked) as bigint;

                  // Collect the update for batch processing later
                  poolsToUpdate.push({
                    id: pool.id,
                    revoStaked: totalStakeValue.toString(),
                  });

                  totalStake = totalStakeValue;
                } else {
                  console.log(
                    `Could not fetch stake data from contract for pool ${pool.id}, using DB value`
                  );
                }
              } catch (error) {
                console.error(
                  `Error fetching totalStaked from contract for pool ${pool.id}:`,
                  error
                );
                // If contract query fails, we'll keep the db value
              }
            } else {
              console.log(
                `Skipping contract query for pool ${pool.id} - missing poolAddress (${pool.poolAddress}) or chain (${chain})`
              );
            }

            // Get pool name from blockchain data, fallback to ID if not available
            const poolData = blockchainStakeData.get(pool.id);
            const poolName = chain && poolData?.poolName ? poolData.poolName : `Pool ${pool.id}`;

            // Count only users with positive stake amounts
            const activeStakers = pool.stakedPools.filter(
              staked => BigInt(staked.stakeAmount) > 0n
            ).length;

            const rewardPool: PoolTabRewardPool = {
              id: pool.id,
              description: pool.description,
              chainId: pool.chainId,
              address: pool.poolAddress!,
              image:
                pool.image_file_id && pool.poolImage
                  ? {
                      id: pool.image_file_id,
                      url: s3Service.getFileUrl(pool.poolImage.s3_key),
                    }
                  : null,
              name: poolName || `Pool ${pool.id}`, // Using blockchain name, fallback to id-based name
              stakedAmount: totalStake, // Return as wei (bigint)
              fans: activeStakers,
            };
            return rewardPool;
          })
        );

        // Batch update all pools that need updating
        if (poolsToUpdate.length > 0) {
          try {
            // Build the SQL query for batch update in MySQL
            const poolIds = poolsToUpdate.map(update => update.id).join(",");
            const caseWhens = poolsToUpdate
              .map(update => `WHEN id = ${update.id} THEN '${update.revoStaked}'`)
              .join(" ");

            await prisma.$executeRawUnsafe(`
              UPDATE creator_pools
              SET revoStaked = CASE
                ${caseWhens}
                ELSE revoStaked
              END
              WHERE id IN (${poolIds})
            `);

            console.log(`Successfully batch updated revoStaked for ${poolsToUpdate.length} pools`);
          } catch (batchUpdateError) {
            console.error(`Error in batch update of revoStaked:`, batchUpdateError);
            // Continue anyway, as we still have the correct values in memory for the response
          }
        }

        // Filter out rejected promises and return only successful results
        const processedPools = results
          .filter((result): result is PromiseFulfilledResult<any> => {
            if (result.status === "rejected") {
              console.error("Error processing pool:", result.reason);
              return false;
            }
            return true;
          })
          .map(result => result.value);

        // Apply filters to the processed pools
        let filteredPools = processedPools;
        if (input.filter === "no-fans") {
          filteredPools = processedPools.filter(pool => pool.fans === 0);
        } else if (input.filter === "more-than-10-fans") {
          filteredPools = processedPools.filter(pool => pool.fans > 10);
        } else if (input.filter === "more-than-10k-stake") {
          // Convert 10k ether to wei for comparison: 10000 * 10^18
          const tenKEtherInWei = BigInt(10000) * BigInt(10) ** BigInt(18);
          filteredPools = processedPools.filter(pool => pool.stakedAmount > tenKEtherInWei);
        }

        // Apply sorting
        switch (input.sort) {
          case "name-asc":
            filteredPools.sort((a, b) => a.name.localeCompare(b.name));
            break;
          case "name-desc":
            filteredPools.sort((a, b) => b.name.localeCompare(a.name));
            break;
          case "most-fans":
            filteredPools.sort((a, b) => b.fans - a.fans);
            break;
          case "most-staked":
            filteredPools.sort((a, b) => {
              const aStake = BigInt(a.stakedAmount);
              const bStake = BigInt(b.stakedAmount);
              if (aStake < bStake) return 1; // b should come before a for descending sort
              if (aStake > bStake) return -1; // a should come before b for descending sort
              return 0;
            });
            break;
          case "newest":
            // Since pools don't have a created_at field in the current model, we'll sort by ID
            filteredPools.sort((a, b) => b.id - a.id);
            break;
          default:
            break;
        }

        return filteredPools;
      } catch (error) {
        console.error("Error fetching pools:", error);
        if (error instanceof TRPCError) throw error;
        throw new TRPCError({
          code: "INTERNAL_SERVER_ERROR",
          message: "Failed to fetch pools",
        });
      }
    }),

  getUserPoolStake: privateProcedure
    .input(
      z.object({
        chainId: z.string(),
      })
    )
    .query(async ({ ctx, input }) => {
      const userId = ctx.user.sub;

      try {
        const userWallet = await prisma.userWallet.findUnique({
          where: { userId },
        });

        if (!userWallet) {
          throw new TRPCError({
            code: "PRECONDITION_FAILED",
            message: "User does not have a wallet",
          });
        }

        const pool = await prisma.creatorPool.findUnique({
          where: {
            walletId_chainId: {
              walletId: userWallet.id,
              chainId: input.chainId,
            },
          },
        });

        if (!pool) {
          throw new TRPCError({
            code: "NOT_FOUND",
            message: "Pool not found",
          });
        }

        const stakedPool = await prisma.stakedPool.findUnique({
          where: {
            userWalletId_poolId: {
              userWalletId: userWallet.id,
              poolId: pool.id,
            },
          },
        });

        return {
          userWalletId: userWallet.id,
          poolId: pool.id,
          stakeAmount: BigInt(stakedPool?.stakeAmount || "0"), // Return as wei (bigint)
          hasStake: !!stakedPool,
        };
      } catch (error) {
        console.error("Error getting user pool stake:", error);
        if (error instanceof TRPCError) throw error;
        throw new TRPCError({
          code: "INTERNAL_SERVER_ERROR",
          message: "Failed to get user pool stake",
        });
      }
    }),

  getUserStakedPools: privateProcedure
    .input(
      z.object({
        chainId: z.string(),
      })
    )
    .query(async ({ ctx, input }): Promise<Array<UserStakedPool>> => {
      const userId = ctx.user.sub;

      try {
        const userWallet = await prisma.userWallet.findUnique({
          where: { userId },
        });

        if (!userWallet) {
          return [];
        }

        // Get the chain configuration for the specified chainId
        const chain = getChainConfig(parseInt(input.chainId));

        if (!chain) {
          return [];
        }

        const publicClient = createPublicClient({
          chain: chain,
          transport: http(),
        });

        const userStakes = await prisma.stakedPool.findMany({
          where: {
            userWalletId: userWallet.id,
            pool: {
              chainId: input.chainId, // Only fetch stakes for the specified chain
            },
          },
          include: {
            pool: {
              select: {
                id: true,
                poolAddress: true,
                image_file_id: true,
                poolImage: {
                  select: {
                    s3_key: true,
                  },
                },
              },
            },
          },
        });

        // Prepare arrays for batch processing
        const poolsToFetch = userStakes.filter(
          stake => stake.pool.poolAddress && userWallet.address
        );

        // Create multicall requests for all the fanStakes we need to fetch
        const multicallRequests = poolsToFetch.map(stake => ({
          address: stake.pool.poolAddress as Address,
          abi: CREATOR_POOL_ABI,
          functionName: "fanStakes" as const,
          args: [userWallet.address as Address],
        }));

        // Execute all contract calls in a single batch
        const blockchainStakeData: { poolId: number; stakeAmount: string }[] = [];
        if (multicallRequests.length > 0) {
          const results = await publicClient.multicall({
            contracts: multicallRequests,
          });

          // Process the results, handling both fulfilled and rejected promises
          results.forEach((result, index) => {
            const poolId = poolsToFetch[index].pool.id;

            if (result.status === "success") {
              blockchainStakeData.push({
                poolId,
                stakeAmount: result.result.toString(),
              });
              console.log(
                `[multicall] Successfully fetched stake amount from contract for pool ${poolId} and user ${userWallet.address}: ${result.result.toString()}`
              );
            } else {
              console.error(
                `[multicall] Error fetching stake amount from contract for pool ${poolId} and user ${userWallet.address}:`,
                result.error
              );
              // Continue processing other results
            }
          });
        }

        // Prepare arrays for additional multicall requests
        const poolsForMulticall = userStakes.filter(
          stake => stake.pool.poolAddress && userWallet.address
        );

        // Create multicall requests for user pending rewards and pool names in parallel
        const pendingRewardRequests = poolsForMulticall.map(stake => ({
          address: stake.pool.poolAddress as Address,
          abi: CREATOR_POOL_ABI,
          functionName: "pendingReward" as const,
          args: [userWallet.address as Address],
        }));

        // Create multicall requests for pool names
        const poolNameRequests = poolsForMulticall.map(stake => ({
          address: stake.pool.poolAddress as Address,
          abi: CREATOR_POOL_ABI,
          functionName: "poolName" as const,
        }));

        // Execute the database update, pending reward fetch, and pool name fetch in parallel
        const [dbUpdateResult, pendingRewardResults, poolNameResults] = await Promise.all([
          // Database update promise
          (async () => {
            if (blockchainStakeData.length > 0) {
              // Build the raw query with proper parameterization for MySQL using CASE WHEN statement
              const caseWhens = blockchainStakeData
                .map(
                  stakeData =>
                    `WHEN userWalletId = ${userWallet.id} AND poolId = ${stakeData.poolId} THEN '${stakeData.stakeAmount}'`
                )
                .join(" ");

              const poolIds = blockchainStakeData.map(stakeData => stakeData.poolId).join(",");

              // Use raw SQL to update multiple stakedPool records in a single query using CASE WHEN
              await prisma.$executeRawUnsafe(`
                  UPDATE staked_pools
                  SET stakeAmount = CASE
                    ${caseWhens}
                    ELSE stakeAmount
                  END
                  WHERE userWalletId = ${userWallet.id}
                  AND poolId IN (${poolIds})
                `);

              console.log(
                `Successfully updated ${blockchainStakeData.length} stakedPool records for userWalletId: ${userWallet.id}`
              );
            }
            return blockchainStakeData; // Return to maintain the same data flow
          })(),

          // Pending reward fetch promise
          (async () => {
            const poolPendingRewards: (bigint | null)[] = [];
            if (pendingRewardRequests.length > 0) {
              const results = await publicClient.multicall({
                contracts: pendingRewardRequests,
              });

              // Process the pending reward results
              results.forEach((result, index) => {
                if (result.status === "success") {
                  poolPendingRewards[index] = result.result as bigint;
                  console.log(
                    `[multicall] Successfully fetched pending reward from contract for pool ${poolsForMulticall[index].pool.id} and user ${userWallet.address}: ${result.result.toString()}`
                  );
                } else {
                  console.error(
                    `[multicall] Error fetching pending reward from contract for pool ${poolsForMulticall[index].pool.id} and user ${userWallet.address}:`,
                    result.error
                  );
                  // If blockchain query fails, return null as there's no fallback in the database for pending rewards
                  poolPendingRewards[index] = null;
                }
              });
            }
            return poolPendingRewards;
          })(),

          // Pool name fetch promise
          (async () => {
            const poolNames: (string | null)[] = [];
            if (poolNameRequests.length > 0) {
              const results = await publicClient.multicall({
                contracts: poolNameRequests,
              });

              // Process the pool name results
              results.forEach((result, index) => {
                if (result.status === "success") {
                  const name = result.result as string;
                  poolNames[index] = name || `Pool ${poolsForMulticall[index].pool.id}`;
                  console.log(
                    `[multicall] Successfully fetched pool name from contract for pool ${poolsForMulticall[index].pool.id}: ${name}`
                  );
                } else {
                  console.error(
                    `[multicall] Error fetching pool name from contract for pool ${poolsForMulticall[index].pool.id}:`,
                    result.error
                  );
                  // If blockchain query fails, return null to fallback to placeholder name
                  poolNames[index] = null;
                }
              });
            }
            return poolNames;
          })(),
        ]);

        // Prepare final result with blockchain stake amounts, pending rewards, and pool names
        const resultStakes = userStakes.map((stake, index) => {
          // Check if we have a blockchain update for this stake (using the result from the parallel operation)
          const blockchainData = dbUpdateResult.find(data => data && data.poolId === stake.pool.id);

          // Use blockchain value if available, otherwise use original database value
          const currentStakeAmount = blockchainData
            ? blockchainData.stakeAmount
            : stake.stakeAmount.toString();

          // Get the pending rewards from multicall results (now using the result from the parallel operation)
          const userPendingRewards = pendingRewardResults[index];

          // Get the pool name from multicall results, fallback to placeholder if not available
          const poolName = poolNameResults[index] || `Pool ${stake.pool.id}`;

          const slimRewardPool: SlimPoolForUserStakedPool = {
            id: stake.pool.id,
            address: stake.pool.poolAddress!,
            image:
              stake.pool.image_file_id && stake.pool.poolImage
                ? {
                    id: stake.pool.image_file_id,
                    url: s3Service.getFileUrl(stake.pool.poolImage.s3_key),
                  }
                : null,
            name: poolName, // Now using the blockchain name directly from multicall
            pendingRewards: userPendingRewards,
            stakedByYou: BigInt(currentStakeAmount), // Amount of REVO that the requesting user has staked in this pool
          };

          const userStakedPool: UserStakedPool = {
            userWalletId: stake.userWalletId,
            pool: slimRewardPool,
          };
          return userStakedPool;
        });

        // Filter out stakes where the user has 0 stake amount
        const filteredResultStakes = resultStakes.filter(stake => stake.pool.stakedByYou > 0n);

        return filteredResultStakes;
      } catch (error) {
        console.error("Error getting user stakes:", error);
        if (error instanceof TRPCError) throw error;
        throw new TRPCError({
          code: "INTERNAL_SERVER_ERROR",
          message: "Failed to get user stakes",
        });
      }
    }),

  confirmStake: privateProcedure
    .input(
      z.object({
        chainId: z.string(),
        hash: z.string().regex(/^0x[0-9a-fA-F]{64}$/, "Invalid transaction hash format"),
      })
    )
    .mutation(async ({ ctx, input }) => {
      const userId = ctx.user.sub;

      try {
        const userWallet = await prisma.userWallet.findUnique({
          where: { userId },
        });

        if (!userWallet) {
          throw new TRPCError({
            code: "PRECONDITION_FAILED",
            message: "User does not have a wallet",
          });
        }

        const chain = getChainConfig(parseInt(input.chainId));

        if (!chain) {
          throw new TRPCError({
            code: "BAD_REQUEST",
            message: "Unsupported chain ID",
          });
        }

        const publicClient = createPublicClient({
          chain: chain,
          transport: http(),
        });

        const transactionReceipt = await publicClient.getTransactionReceipt({
          hash: input.hash as `0x${string}`,
        });

        if (!transactionReceipt) {
          throw new TRPCError({
            code: "BAD_REQUEST",
            message: "Transaction not found or not confirmed on the blockchain",
          });
        }

        const parsedStakes: { delegator: Address; delegatee: Address; amount: bigint }[] = [];
        for (const log of transactionReceipt.logs) {
          try {
            const decodedLog = decodeEventLog({
              abi: L2_BASE_TOKEN_ABI,
              eventName: "Stake",
              data: log.data,
              topics: log.topics,
            });
            const args = decodedLog.args as any;
            // Validate that required fields exist before processing
            if (!args.staker || !args.pool || args.amount === undefined) {
              console.warn("Stake event missing required fields:", args);
              continue; // Skip this event if required fields are missing
            }
            // Ensure the amount is properly handled as a BigInt for Prisma
            const stakeAmount = typeof args.amount === "bigint" ? args.amount : BigInt(args.amount);
            parsedStakes.push({
              delegator: args.staker.toLowerCase(),
              delegatee: args.pool.toLowerCase(), // Use the pool address from the event, not the log address, in lowercase
              amount: stakeAmount,
            });
          } catch (error) {
            // Not a Stake event, ignore
            continue;
          }
        }

        if (parsedStakes.length === 0) {
          throw new TRPCError({
            code: "BAD_REQUEST",
            message: "No Stake event found in transaction logs",
          });
        }

        for (const stake of parsedStakes) {
          // Convert the address to lowercase for comparison since Ethereum addresses are case-insensitive
          const poolAddressToFind = stake.delegatee?.toLowerCase();

          const pool = await prisma.creatorPool.findUnique({
            where: {
              poolAddress: poolAddressToFind,
            },
          });

          if (!pool) {
            throw new TRPCError({
              code: "NOT_FOUND",
              message: `Pool with address ${stake.delegatee} not found in database`,
            });
          }

          if (transactionReceipt.from.toLowerCase() !== stake.delegator.toLowerCase()) {
            throw new TRPCError({
              code: "BAD_REQUEST",
              message: `Transaction sender does not match the delegator in the stake event (${transactionReceipt.from} vs ${stake.delegator})`,
            });
          }

          if (pool.chainId !== input.chainId) {
            throw new TRPCError({
              code: "FORBIDDEN",
              message: "Stake event is for a pool on a different chain than specified",
            });
          }

          // Convert the BigInt amount to a string for storage
          const amountToStore = stake.amount.toString();

          // For string-based amounts, get the existing stake as a string and add to it
          const existingStake = await prisma.stakedPool.findUnique({
            where: {
              userWalletId_poolId: {
                userWalletId: userWallet.id,
                poolId: pool.id,
              },
            },
            select: {
              stakeAmount: true,
            },
          });

          // Convert strings to BigInt for calculation, then back to string for storage
          const existingAmount = BigInt(existingStake?.stakeAmount || "0");
          const newStakeAmount = (existingAmount + BigInt(amountToStore)).toString();

          await prisma.stakedPool.upsert({
            where: {
              userWalletId_poolId: {
                userWalletId: userWallet.id,
                poolId: pool.id,
              },
            },
            update: {
              stakeAmount: newStakeAmount,
              updatedAt: new Date(),
            },
            create: {
              userWalletId: userWallet.id,
              poolId: pool.id,
              stakeAmount: amountToStore,
            },
          });

          await prisma.stakeEvent.create({
            data: {
              userWalletId: userWallet.id,
              poolId: pool.id,
              amount: amountToStore,
              eventType: "stake",
              transactionHash: input.hash,
            },
          });

          console.info(
            `Stake confirmed for user ${userId} in pool ${pool.id}, amount: ${stake.amount.toString()}`
          );
        }

        return {
          success: true,
          message: `Successfully confirmed ${parsedStakes.length} stake(s)`,
          stakes: parsedStakes.map(stake => ({
            delegator: stake.delegator,
            delegatee: stake.delegatee,
            amount: stake.amount.toString(),
          })),
        };
      } catch (error) {
        console.error("Error confirming stake:", error);
        if (error instanceof TRPCError) throw error;
        if (error instanceof Error) {
          throw new TRPCError({
            code: "INTERNAL_SERVER_ERROR",
            message: `Failed to confirm stake: ${error.message}`,
          });
        }
        throw new TRPCError({
          code: "INTERNAL_SERVER_ERROR",
          message: "Failed to confirm stake",
        });
      }
    }),

  confirmUnstake: privateProcedure
    .input(
      z.object({
        chainId: z.string(),
        hash: z.string().regex(/^0x[0-9a-fA-F]{64}$/, "Invalid transaction hash format"),
      })
    )
    .mutation(async ({ ctx, input }) => {
      const userId = ctx.user.sub;

      try {
        const userWallet = await prisma.userWallet.findUnique({
          where: { userId },
        });

        if (!userWallet) {
          throw new TRPCError({
            code: "PRECONDITION_FAILED",
            message: "User does not have a wallet",
          });
        }

        const chain = getChainConfig(parseInt(input.chainId));

        if (!chain) {
          throw new TRPCError({
            code: "BAD_REQUEST",
            message: "Unsupported chain ID",
          });
        }

        const publicClient = createPublicClient({
          chain: chain,
          transport: http(),
        });

        const transactionReceipt = await publicClient.getTransactionReceipt({
          hash: input.hash as `0x${string}`,
        });

        if (!transactionReceipt) {
          throw new TRPCError({
            code: "BAD_REQUEST",
            message: "Transaction not found or not confirmed on the blockchain",
          });
        }

        const parsedUnstakes: { delegator: Address; delegatee: Address; amount: bigint }[] = [];
        for (const log of transactionReceipt.logs) {
          try {
            const decodedLog = decodeEventLog({
              abi: L2_BASE_TOKEN_ABI,
              eventName: "Unstake",
              data: log.data,
              topics: log.topics,
            });
            const args = decodedLog.args as any;
            // Validate that required fields exist before processing
            if (!args.unstaker || !args.pool || args.amount === undefined) {
              console.warn("Unstake event missing required fields:", args);
              continue; // Skip this event if required fields are missing
            }
            // Ensure the amount is properly handled as a BigInt for Prisma
            const unstakeAmount =
              typeof args.amount === "bigint" ? args.amount : BigInt(args.amount);
            parsedUnstakes.push({
              delegator: args.unstaker.toLowerCase(),
              delegatee: args.pool.toLowerCase(), // Use the 'pool' address from the event as the pool address, in lowercase
              amount: unstakeAmount,
            });
          } catch (error) {
            // Not an Unstake event, ignore
            continue;
          }
        }

        if (parsedUnstakes.length === 0) {
          throw new TRPCError({
            code: "BAD_REQUEST",
            message: "No Unstake event found in transaction logs",
          });
        }

        // Additional validation: check if any parsed unstakes have undefined delegatee
        const invalidUnstakes = parsedUnstakes.filter(unstake => !unstake.delegatee);
        if (invalidUnstakes.length > 0) {
          console.warn("Found unstake events with undefined delegatee:", invalidUnstakes);
          throw new TRPCError({
            code: "BAD_REQUEST",
            message: `Found ${invalidUnstakes.length} unstake events with undefined delegatee (pool address)`,
          });
        }

        for (const unstake of parsedUnstakes) {
          console.log("Processing unstake event:", {
            delegatee: unstake.delegatee,
            delegator: unstake.delegator,
            amount: unstake.amount.toString(),
          });

          // Convert the address to lowercase for comparison since Ethereum addresses are case-insensitive
          const poolAddressToFind = unstake.delegatee?.toLowerCase();

          const pool = await prisma.creatorPool.findUnique({
            where: {
              poolAddress: poolAddressToFind,
            },
          });

          if (!pool) {
            throw new TRPCError({
              code: "NOT_FOUND",
              message: `Pool with address ${unstake.delegatee} not found in database.`,
            });
          }

          if (transactionReceipt.from.toLowerCase() !== unstake.delegator.toLowerCase()) {
            throw new TRPCError({
              code: "BAD_REQUEST",
              message: `Transaction sender does not match the delegator in the unstake event (${transactionReceipt.from} vs ${unstake.delegator})`,
            });
          }

          if (pool.chainId !== input.chainId) {
            throw new TRPCError({
              code: "FORBIDDEN",
              message: "Unstake event is for a pool on a different chain than specified",
            });
          }

          // Convert the BigInt amount to a string for storage
          const amountToStore = unstake.amount.toString();

          // For string-based amounts, get the existing stake as a string and subtract from it
          const existingStake = await prisma.stakedPool.findUnique({
            where: {
              userWalletId_poolId: {
                userWalletId: userWallet.id,
                poolId: pool.id,
              },
            },
            select: {
              stakeAmount: true,
            },
          });

          // Convert strings to BigInt for calculation, then back to string for storage
          const existingAmount = BigInt(existingStake?.stakeAmount || "0");

          if (existingAmount < BigInt(amountToStore)) {
            throw new TRPCError({
              code: "BAD_REQUEST",
              message: `Unstake amount exceeds current stake. Current stake: ${existingAmount}, Requested unstake: ${amountToStore}`,
            });
          }

          const newStakeAmount = (existingAmount - BigInt(amountToStore)).toString();

          await prisma.stakedPool.upsert({
            where: {
              userWalletId_poolId: {
                userWalletId: userWallet.id,
                poolId: pool.id,
              },
            },
            update: {
              stakeAmount: newStakeAmount,
              updatedAt: new Date(),
            },
            create: {
              userWalletId: userWallet.id,
              poolId: pool.id,
              stakeAmount: (-BigInt(amountToStore)).toString(), // Negative amount for new unstake
            },
          });

          await prisma.stakeEvent.create({
            data: {
              userWalletId: userWallet.id,
              poolId: pool.id,
              amount: amountToStore,
              eventType: "unstake",
              transactionHash: input.hash,
            },
          });

          console.info(
            `Unstake confirmed for user ${userId} in pool ${pool.id}, amount: ${unstake.amount.toString()}`
          );
        }

        return {
          success: true,
          message: `Successfully confirmed ${parsedUnstakes.length} unstake(s)`,
          unstakes: parsedUnstakes.map(unstake => ({
            delegator: unstake.delegator,
            delegatee: unstake.delegatee,
            amount: unstake.amount.toString(),
          })),
        };
      } catch (error) {
        console.error("Error confirming unstake:", error);
        if (error instanceof TRPCError) throw error;
        if (error instanceof Error) {
          throw new TRPCError({
            code: "INTERNAL_SERVER_ERROR",
            message: `Failed to confirm unstake: ${error.message}`,
          });
        }
        throw new TRPCError({
          code: "INTERNAL_SERVER_ERROR",
          message: "Failed to confirm unstake",
        });
      }
    }),

  getPoolDetailsForModal: publicProcedure
    .input(
      z
        .object({
          poolId: z.number().optional(),
          poolAddress: z.string().optional(),
          walletAddress: z.string().optional(),
        })
        .superRefine((data, ctx) => {
          if (!data.poolId && !data.poolAddress) {
            ctx.addIssue({
              code: z.ZodIssueCode.custom,
              message: "Either poolId or poolAddress must be provided.",
            });
          }
        })
    )
    .query(async ({ input, ctx: _ctx }): Promise<PoolDetailsForModal> => {
      try {
        let pool;
        if (input.poolId) {
          pool = await prisma.creatorPool.findUnique({
            where: { id: input.poolId },
            include: {
              poolImage: {
                select: {
                  s3_key: true,
                  bucket: true,
                },
              },
              wallet: {
                select: {
                  address: true,
                  userId: true,
                  user: {
                    select: {
                      handle: true,
                      name: true,
                    },
                  },
                },
              },
              _count: {
                select: {
                  stakedPools: true,
                },
              },
            },
          });
        } else if (input.poolAddress) {
          pool = await prisma.creatorPool.findUnique({
            where: { poolAddress: input.poolAddress.toLowerCase() },
            include: {
              poolImage: {
                select: {
                  s3_key: true,
                  bucket: true,
                },
              },
              wallet: {
                select: {
                  address: true,
                  userId: true,
                  user: {
                    select: {
                      handle: true,
                      name: true,
                    },
                  },
                },
              },
              _count: {
                select: {
                  stakedPools: true,
                },
              },
            },
          });
        }

        if (!pool) {
          throw new TRPCError({
            code: "NOT_FOUND",
            message: "Pool not found",
          });
        }

        // Get the chain configuration for the pool
        const chain = getChainConfig(parseInt(pool.chainId));

        if (!chain) {
          throw new TRPCError({
            code: "BAD_REQUEST",
            message: "Unsupported chain ID for the pool",
          });
        }

        const publicClient = createPublicClient({
          chain: chain,
          transport: http(),
        });

        // Initialize totalStake to the current db value
        let totalStake: bigint = BigInt(pool.revoStaked);
        let poolName = `Pool ${pool.id}`; // Default fallback

        // Use only the wallet address provided in the input, ignoring any user context
        const targetWalletAddress = input.walletAddress || null;

        // Prepare promises for parallel execution: blockchain data, active stakers count, and user-specific data
        const [blockchainData, activeStakers, userData] = await Promise.all([
          // Fetch blockchain data (totalFanStaked, creatorStaked, poolName)
          (async () => {
            if (!pool.poolAddress) {
              return { totalStake, poolName };
            }

            try {
              // Create multicall requests for all the data we need from the contract
              const multicallRequests = [
                {
                  address: pool.poolAddress as Address,
                  abi: CREATOR_POOL_ABI,
                  functionName: "totalFanStaked" as const,
                },
                {
                  address: pool.poolAddress as Address,
                  abi: CREATOR_POOL_ABI,
                  functionName: "creatorStaked" as const,
                },
                {
                  address: pool.poolAddress as Address,
                  abi: CREATOR_POOL_ABI,
                  functionName: "poolName" as const,
                },
              ];

              // Execute all contract calls in a single batch
              const results = await publicClient.multicall({
                contracts: multicallRequests,
              });

              // Process the results
              const totalFanStakedResult = results[0];
              const creatorStakedResult = results[1];
              const poolNameResult = results[2];

              let totalFanStaked: bigint | null = null;
              let creatorStaked: bigint | null = null;

              // Handle totalFanStaked result
              if (totalFanStakedResult.status === "success") {
                totalFanStaked = totalFanStakedResult.result as bigint;
                console.log(
                  `Successfully fetched totalFanStaked from contract for pool ${pool.id}: ${totalFanStaked.toString()}`
                );
              } else {
                console.error(
                  `Error fetching totalFanStaked from contract for pool ${pool.id}:`,
                  totalFanStakedResult.error
                );
              }

              // Handle creatorStaked result
              if (creatorStakedResult.status === "success") {
                creatorStaked = creatorStakedResult.result as bigint;
                console.log(
                  `Successfully fetched creatorStaked from contract for pool ${pool.id}: ${creatorStaked.toString()}`
                );
              } else {
                console.error(
                  `Error fetching creatorStaked from contract for pool ${pool.id}:`,
                  creatorStakedResult.error
                );
              }

              // Handle poolName result
              if (poolNameResult.status === "success") {
                const name = poolNameResult.result as string;
                poolName = name || `Pool ${pool.id}`;
                console.log(
                  `Successfully fetched pool name from contract for pool ${pool.id}: ${name}`
                );
              } else {
                console.error(
                  `Error fetching pool name from contract for pool ${pool.id}:`,
                  poolNameResult.error
                );
                poolName = `Pool ${pool.id}`; // Fallback to default name
              }

              // Calculate the total stake as sum of creatorStaked and totalFanStaked only if both calls succeeded
              if (totalFanStaked !== null && creatorStaked !== null) {
                const newTotalStake = (totalFanStaked + creatorStaked) as bigint;

                // Update the database with the value from the contract
                try {
                  await prisma.creatorPool.update({
                    where: { id: pool.id },
                    data: { revoStaked: newTotalStake.toString() },
                  });
                  console.log(
                    `Successfully updated revoStaked in database for pool ${pool.id}: ${newTotalStake.toString()}`
                  );
                } catch (updateError) {
                  console.error(
                    `Error updating revoStaked in database for pool ${pool.id}:`,
                    updateError
                  );
                  // Continue anyway, we'll still return the blockchain value
                }

                return { totalStake: newTotalStake, poolName };
              } else {
                console.warn(
                  `Could not fetch both totalFanStaked and creatorStaked for pool ${pool.id}, using DB value`
                );
                return { totalStake, poolName };
              }
            } catch (error) {
              console.error(`Error fetching data from contract for pool ${pool.id}:`, error);
              // If contract query fails, we'll keep the db value and fallback pool name
              return { totalStake, poolName };
            }
          })(),

          // Count only users with positive stake amounts
          prisma.stakedPool.count({
            where: {
              poolId: pool.id,
              stakeAmount: { not: "0" }, // Count only stakes with amount > 0
            },
          }),

          // Fetch user-specific data (stakedByYou and pendingRewards) if wallet address is available
          (async () => {
            if (!pool.poolAddress || !targetWalletAddress) {
              return { stakedByYou: null, pendingRewards: null };
            }

            try {
              // Get user wallet record by address to get userWalletId
              const targetUserWallet = await prisma.userWallet.findUnique({
                where: { address: targetWalletAddress.toLowerCase() },
              });

              // Create multicall requests for user-specific data
              const userMulticallRequests = [
                {
                  address: pool.poolAddress as Address,
                  abi: CREATOR_POOL_ABI,
                  functionName: "fanStakes" as const,
                  args: [targetWalletAddress as Address],
                },
                {
                  address: pool.poolAddress as Address,
                  abi: CREATOR_POOL_ABI,
                  functionName: "pendingReward" as const,
                  args: [targetWalletAddress as Address],
                },
              ];

              // Execute user-specific contract calls in a single batch
              const userResults = await publicClient.multicall({
                contracts: userMulticallRequests,
              });

              // Process the results
              const fanStakesResult = userResults[0];
              const pendingRewardResult = userResults[1];

              let stakedByYou: bigint | null = null;
              let pendingRewards: bigint | null = null;

              // Handle fanStakes result
              if (fanStakesResult.status === "success") {
                stakedByYou = fanStakesResult.result as bigint;
                console.log(
                  `Successfully fetched stakedByYou from contract for pool ${pool.id} and address ${targetWalletAddress}: ${stakedByYou.toString()}`
                );
              } else {
                console.error(
                  `Error fetching stakedByYou from contract for pool ${pool.id} and address ${targetWalletAddress}:`,
                  fanStakesResult.error
                );
              }

              // Handle pendingReward result
              if (pendingRewardResult.status === "success") {
                pendingRewards = pendingRewardResult.result as bigint;
                console.log(
                  `Successfully fetched pendingRewards from contract for pool ${pool.id} and address ${targetWalletAddress}: ${pendingRewards.toString()}`
                );
              } else {
                console.error(
                  `Error fetching pendingRewards from contract for pool ${pool.id} and address ${targetWalletAddress}:`,
                  pendingRewardResult.error
                );
              }

              // Update the stakedPool record in database if we got blockchain data and we have the user wallet
              if (fanStakesResult.status === "success" && targetUserWallet) {
                try {
                  await prisma.stakedPool.upsert({
                    where: {
                      userWalletId_poolId: {
                        userWalletId: targetUserWallet.id,
                        poolId: pool.id,
                      },
                    },
                    update: {
                      stakeAmount: (stakedByYou || 0n).toString(),
                      updatedAt: new Date(),
                    },
                    create: {
                      userWalletId: targetUserWallet.id,
                      poolId: pool.id,
                      stakeAmount: (stakedByYou || "0").toString(),
                    },
                  });
                  console.log(
                    `Successfully updated stakedPool record for userWalletId: ${targetUserWallet.id}, poolId: ${pool.id}, amount: ${(stakedByYou || 0n).toString()}`
                  );
                } catch (updateError) {
                  console.error(
                    `Error updating stakedPool record for userWalletId: ${targetUserWallet.id}, poolId: ${pool.id}:`,
                    updateError
                  );
                  // Continue anyway, we'll still return the blockchain value
                }
              }

              return { stakedByYou, pendingRewards };
            } catch (error) {
              console.error(`Error fetching user data from contract for pool ${pool.id}:`, error);
              // If contract query fails, return null values
              return { stakedByYou: null, pendingRewards: null };
            }
          })(),
        ]);

        // Update values with data from blockchain calls
        totalStake = blockchainData.totalStake;
        poolName = blockchainData.poolName;
        const stakedByYou = userData.stakedByYou;
        const pendingRewards = userData.pendingRewards;

        // Return only the data that is actually displayed in the modal
        return {
          id: pool.id,
          name: poolName,
          description: pool.description,
          chainId: pool.chainId,
          address: pool.poolAddress!,
          image:
            pool.image_file_id && pool.poolImage
              ? {
                  id: pool.image_file_id,
                  url: s3Service.getFileUrl(pool.poolImage.s3_key),
                }
              : null,
          totalReward: totalStake,
          stakedAmount: totalStake, // Include for compatibility
          fans: activeStakers,
          pendingRewards,
          stakedByYou,
          creator: {
            userId: pool.wallet!.userId!,
            address: pool.wallet!.address!,
<<<<<<< HEAD
            littlelink: pool.wallet!.user?.handle || null,
=======
            handle: pool.wallet!.user?.handle || null,
>>>>>>> ce11c326
            name: pool.wallet!.user?.name || "Unknown Creator",
          },
        };
      } catch (error) {
        console.error("Error fetching pool details for modal:", error);
        if (error instanceof TRPCError) throw error;
        throw new TRPCError({
          code: "INTERNAL_SERVER_ERROR",
          message: "Failed to fetch pool details for modal",
        });
      }
    }),
});<|MERGE_RESOLUTION|>--- conflicted
+++ resolved
@@ -1454,11 +1454,7 @@
           creator: {
             userId: pool.wallet!.userId!,
             address: pool.wallet!.address!,
-<<<<<<< HEAD
-            littlelink: pool.wallet!.user?.handle || null,
-=======
             handle: pool.wallet!.user?.handle || null,
->>>>>>> ce11c326
             name: pool.wallet!.user?.name || "Unknown Creator",
           },
         };
