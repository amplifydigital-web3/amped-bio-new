--- conflicted
+++ resolved
@@ -15,13 +15,8 @@
     desc: "Port for the server to listen on",
     default: 43000,
   }),
-<<<<<<< HEAD
-  VERCEL_PROJECT_PRODUCTION_URL: str({
+  FRONTEND_URL: str({
     desc: "URL for the website in production",
-=======
-  FRONTEND_URL: str({
-    desc: "URL for the site in production",
->>>>>>> f51ef0f5
     default: "http://localhost:5173",
     example: "https://amped.bio",
   }),
