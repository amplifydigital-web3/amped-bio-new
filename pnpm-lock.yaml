--- conflicted
+++ resolved
@@ -4005,7 +4005,6 @@
     resolution: {integrity: sha512-ScaPdn1dQczgbl0QFTeTOmVHFULt394XJgOQNoyVhZ6r2vLnMLJfBPd53SB52T/3G36VI1/g2MZaX0cwDuXsfw==}
     dev: false
 
-<<<<<<< HEAD
   /@types/yargs-parser@21.0.3:
     resolution: {integrity: sha512-I4q9QU9MQv4oEOz4tAHJtNz1cwuLxn2F3xcc2iV5WdqLPpUnj30aUuxt1mAxYTG+oe8CZMV/+6rU4S4gRDzqtQ==}
     dev: true
@@ -4023,11 +4022,10 @@
       '@types/node': 20.17.32
     dev: true
     optional: true
-=======
+
   /@types/youtube-player@5.5.11:
     resolution: {integrity: sha512-pM41CDBqJqBmTeJWnF7NOGz82IQoYOhqzMYXv5vKCXBqGiYSLldxMtpCk6KAEtADTy49S45AriYaCaZyeUX38Q==}
     dev: false
->>>>>>> a34f7fb6
 
   /@typescript-eslint/eslint-plugin@8.31.1(@typescript-eslint/parser@8.31.1)(eslint@9.25.1)(typescript@5.8.3):
     resolution: {integrity: sha512-oUlH4h1ABavI4F0Xnl8/fOtML/eu8nI2A1nYd+f+55XI0BLu+RIqKoCiZKNo6DtqZBEQm5aNKA20G3Z5w3R6GQ==}
@@ -5341,7 +5339,10 @@
       clsx: 2.1.1
     dev: false
 
-<<<<<<< HEAD
+  /classnames@2.5.1:
+    resolution: {integrity: sha512-saHYOzhIQs6wy2sVxTM6bUDsQO4F50V9RQ22qBpEdCW+I+/Wmke2HOl6lS6dTpdxVhb88/I6+Hs+438c3lfUow==}
+    dev: false
+
   /clean-stack@2.2.0:
     resolution: {integrity: sha512-4diC9HaTE+KRAMWhDhrGOECgWZxoevMc5TlkObMqNSsVU62PYzXZ/SMTjzyGAFF1YusgxGcSWTEXBhp0CPwQ1A==}
     engines: {node: '>=6'}
@@ -5370,11 +5371,6 @@
       slice-ansi: 3.0.0
       string-width: 4.2.3
     dev: true
-=======
-  /classnames@2.5.1:
-    resolution: {integrity: sha512-saHYOzhIQs6wy2sVxTM6bUDsQO4F50V9RQ22qBpEdCW+I+/Wmke2HOl6lS6dTpdxVhb88/I6+Hs+438c3lfUow==}
-    dev: false
->>>>>>> a34f7fb6
 
   /cliui@6.0.0:
     resolution: {integrity: sha512-t6wbgtoCXvAzst7QgXxJYqPt0usEfbgQdftEPbLL/cvv6HPE5VgvqCuAIDR0NgU52ds6rFwqrgakNLrHEjCbrQ==}
@@ -8265,12 +8261,11 @@
     resolution: {integrity: sha512-du4wfLyj4yCZq1VupnVSZmRsPJsNuxoDQFdCFHLaYiEbFBD7QE0a+I4D7hOxrVnh78QE/YipFAj9lXHiXocV+Q==}
     dev: false
 
-<<<<<<< HEAD
   /process@0.11.10:
     resolution: {integrity: sha512-cdGef/drWFoydD1JsMzuFf8100nZl+GT+yacc2bEced5f9Rjk4z+WtFUTBu9PhOi9j/jfmBPu0mMEY4wIdAF8A==}
     engines: {node: '>= 0.6.0'}
     dev: true
-=======
+
   /prop-types@15.8.1:
     resolution: {integrity: sha512-oj87CgZICdulUohogVAR7AjlC0327U4el4L6eAvOqCeudMDVU0NThNaV+b9Df4dXgSP1gXMTnPdhfe/2qDH5cg==}
     dependencies:
@@ -8278,7 +8273,6 @@
       object-assign: 4.1.1
       react-is: 16.13.1
     dev: false
->>>>>>> a34f7fb6
 
   /proxy-addr@2.0.7:
     resolution: {integrity: sha512-llQsMLSUDUPT44jdrU/O37qlnifitDP+ZwrmmZcoSKyLKvtZxpyV0n2/bD/N4tBAAZ/gJEdZU7KMraoK1+XYAg==}
@@ -8452,7 +8446,10 @@
       react: 18.3.1
     dev: false
 
-<<<<<<< HEAD
+  /react-is@16.13.1:
+    resolution: {integrity: sha512-24e6ynE2H+OKt4kqsOvNd8kBpV65zoxbA4BVsEOB3ARVWQki/DHzaUoC5KuON/BiccDaCCTZBuOcfZs70kR8bQ==}
+    dev: false
+
   /react-is@17.0.2:
     resolution: {integrity: sha512-w2GsyukL62IJnlaff/nRegPQR94C/XXamvMWmSHRJ4y7Ts/4ocGRmTHvOs8PSE6pB3dWOrD/nueuU5sduBsQ4w==}
     dev: true
@@ -8460,11 +8457,6 @@
   /react-is@18.3.1:
     resolution: {integrity: sha512-/LLMVyas0ljjAtoYiPqYiL8VWXzUUdThrmU5+n20DZv+a+ClRoevUzw5JxU+Ieh5/c87ytoTBV9G1FiKfNJdmg==}
     dev: true
-=======
-  /react-is@16.13.1:
-    resolution: {integrity: sha512-24e6ynE2H+OKt4kqsOvNd8kBpV65zoxbA4BVsEOB3ARVWQki/DHzaUoC5KuON/BiccDaCCTZBuOcfZs70kR8bQ==}
-    dev: false
->>>>>>> a34f7fb6
 
   /react-promise-suspense@0.3.4:
     resolution: {integrity: sha512-I42jl7L3Ze6kZaq+7zXWSunBa3b1on5yfvUW6Eo/3fFOj6dZ5Bqmcd264nJbTK/gn1HjjILAjSwnZbV4RpSaNQ==}
@@ -8956,7 +8948,10 @@
       semver: 7.7.1
     dev: true
 
-<<<<<<< HEAD
+  /sister@3.0.2:
+    resolution: {integrity: sha512-p19rtTs+NksBRKW9qn0UhZ8/TUI9BPw9lmtHny+Y3TinWlOa9jWh9xB0AtPSdmOy49NJJJSSe0Ey4C7h0TrcYA==}
+    dev: false
+
   /slash@3.0.0:
     resolution: {integrity: sha512-g9Q1haeby36OSStwb4ntCGGGaKsaVSjQ68fBxoQcutl5fS1vuY18H3wSt3jFyFtrkx+Kz0V1G85A4MyAdDMi2Q==}
     engines: {node: '>=8'}
@@ -8979,11 +8974,6 @@
       astral-regex: 2.0.0
       is-fullwidth-code-point: 3.0.0
     dev: true
-=======
-  /sister@3.0.2:
-    resolution: {integrity: sha512-p19rtTs+NksBRKW9qn0UhZ8/TUI9BPw9lmtHny+Y3TinWlOa9jWh9xB0AtPSdmOy49NJJJSSe0Ey4C7h0TrcYA==}
-    dev: false
->>>>>>> a34f7fb6
 
   /socket.io-client@4.8.1:
     resolution: {integrity: sha512-hJVXfu3E28NmzGk8o1sHhN3om52tRvwYeidbj7xKy2eIIse5IoKX3USlS6Tqt3BHAtflLIkCQBkzVrEEfWUyYQ==}
